--- conflicted
+++ resolved
@@ -2665,21 +2665,22 @@
 	},
 
 	{
-<<<<<<< HEAD
 		{"parallel_vacuum_workers", PGC_USERSET, RESOURCES_ASYNCHRONOUS,
 			gettext_noop("Sets the number of parallel worker for vacuum."),
 			NULL
 		},
 		&parallel_vacuum_workers,
 		0, 0, 1024,
-=======
+		NULL, NULL, NULL
+	},
+
+	{
 		{"max_parallel_workers", PGC_USERSET, RESOURCES_ASYNCHRONOUS,
 			gettext_noop("Sets the maximum number of parallel workers than can be active at one time."),
 			NULL
 		},
 		&max_parallel_workers,
 		8, 0, 1024,
->>>>>>> 64bc26f9
 		NULL, NULL, NULL
 	},
 
