--- conflicted
+++ resolved
@@ -54,8 +54,6 @@
 ident_start		[A-Za-z\200-\377_]
 ident_cont		[A-Za-z\200-\377_0-9\$]
 identifier		{ident_start}{ident_cont}*
-any_ident		any|ANY
-first_ident		first|FIRST
 
 dquote			\"
 xdstart			{dquote}
@@ -66,22 +64,15 @@
 %%
 {space}+	{ /* ignore */ }
 
-<<<<<<< HEAD
 first		{
 				yylval.str = pstrdup(yytext);
 				return FIRST;
 		}
 
-=======
-{any_ident}	{
+any		{
 				yylval.str = pstrdup(yytext);
 				return ANY;
 		}
-{first_ident}	{
-				yylval.str = pstrdup(yytext);
-				return FIRST;
-		}
->>>>>>> cf038dce
 {xdstart}	{
 				initStringInfo(&xdbuf);
 				BEGIN(xd);
