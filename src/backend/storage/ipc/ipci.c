--- conflicted
+++ resolved
@@ -148,11 +148,8 @@
 		size = add_size(size, BTreeShmemSize());
 		size = add_size(size, SyncScanShmemSize());
 		size = add_size(size, AsyncShmemSize());
-<<<<<<< HEAD
+		size = add_size(size, BackendRandomShmemSize());
 		size = add_size(size, FDWXactShmemSize());
-=======
-		size = add_size(size, BackendRandomShmemSize());
->>>>>>> 55caaaeb
 #ifdef EXEC_BACKEND
 		size = add_size(size, ShmemBackendArraySize());
 #endif
@@ -271,11 +268,8 @@
 	BTreeShmemInit();
 	SyncScanShmemInit();
 	AsyncShmemInit();
-<<<<<<< HEAD
+	BackendRandomShmemInit();
 	FDWXactShmemInit();
-=======
-	BackendRandomShmemInit();
->>>>>>> 55caaaeb
 
 #ifdef EXEC_BACKEND
 
