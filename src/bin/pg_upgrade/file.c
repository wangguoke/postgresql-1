/*
 *	file.c
 *
 *	file system operations
 *
 *	Copyright (c) 2010-2015, PostgreSQL Global Development Group
 *	src/bin/pg_upgrade/file.c
 */

#include "postgres_fe.h"

#include "pg_upgrade.h"
#include "storage/bufpage.h"
#include "storage/checksum.h"
#include "storage/checksum_impl.h"

#include <fcntl.h>



#ifndef WIN32
static int	copy_file(const char *fromfile, const char *tofile, bool force);
#else
static int	win32_pghardlink(const char *src, const char *dst);
#endif

static const char *rewriteVisibilitymap(const char *fromfile, const char *tofile,
										bool force);

/* table for fast rewriting vm file in order to add all-frozen information */
static const uint16 rewrite_vm_table[256] = {
	0,     1,     4,     5,     16,    17,    20,    21,    64,    65,    68,    69,    80,    81,    84,    85,
	256,   257,   260,   261,   272,   273,   276,   277,   320,   321,   324,   325,   336,   337,   340,   341,
	1024,  1025,  1028,  1029,  1040,  1041,  1044,  1045,  1088,  1089,  1092,  1093,  1104,  1105,  1108,  1109,
	1280,  1281,  1284,  1285,  1296,  1297,  1300,  1301,  1344,  1345,  1348,  1349,  1360,  1361,  1364,  1365,
	4096,  4097,  4100,  4101,  4112,  4113,  4116,  4117,  4160,  4161,  4164,  4165,  4176,  4177,  4180,  4181,
	4352,  4353,  4356,  4357,  4368,  4369,  4372,  4373,  4416,  4417,  4420,  4421,  4432,  4433,  4436,  4437,
	5120,  5121,  5124,  5125,  5136,  5137,  5140,  5141,  5184,  5185,  5188,  5189,  5200,  5201,  5204,  5205,
	5376,  5377,  5380,  5381,  5392,  5393,  5396,  5397,  5440,  5441,  5444,  5445,  5456,  5457,  5460,  5461,
	16384, 16385, 16388, 16389, 16400, 16401, 16404, 16405, 16448, 16449, 16452, 16453, 16464, 16465, 16468, 16469,
	16640, 16641, 16644, 16645, 16656, 16657, 16660, 16661, 16704, 16705, 16708, 16709, 16720, 16721, 16724, 16725,
	17408, 17409, 17412, 17413, 17424, 17425, 17428, 17429, 17472, 17473, 17476, 17477, 17488, 17489, 17492, 17493,
	17664, 17665, 17668, 17669, 17680, 17681, 17684, 17685, 17728, 17729, 17732, 17733, 17744, 17745, 17748, 17749,
	20480, 20481, 20484, 20485, 20496, 20497, 20500, 20501, 20544, 20545, 20548, 20549, 20560, 20561, 20564, 20565,
	20736, 20737, 20740, 20741, 20752, 20753, 20756, 20757, 20800, 20801, 20804, 20805, 20816, 20817, 20820, 20821,
	21504, 21505, 21508, 21509, 21520, 21521, 21524, 21525, 21568, 21569, 21572, 21573, 21584, 21585, 21588, 21589,
	21760, 21761, 21764, 21765, 21776, 21777, 21780, 21781, 21824, 21825, 21828, 21829, 21840, 21841, 21844, 21845
};

/*
 * copyOrRewriteFile()
 * This function copies file or rewrite visibility map file.
 * If rewrite_vm is true, we have to rewrite visibility map regardless value of pageConverter.
 */
const char *
copyOrRewriteFile(pageCnvCtx *pageConverter,
				  const char *src, const char *dst, bool force, bool rewrite_vm)
{
	if (rewrite_vm)
		return rewriteVisibilitymap(src, dst, force);
	else
		return copyAndUpdateFile(pageConverter, src, dst, force);
}

/*
 * copyAndUpdateFile()
 *
 *	Copies a relation file from src to dst.  If pageConverter is non-NULL, this function
 *	uses that pageConverter to do a page-by-page conversion.
 */
const char *
copyAndUpdateFile(pageCnvCtx *pageConverter,
				  const char *src, const char *dst, bool force)
{
	if (pageConverter == NULL)
	{
#ifndef WIN32
		if (copy_file(src, dst, force) == -1)
#else
		if (CopyFile(src, dst, !force) == 0)
#endif
			return getErrorText();
		else
			return NULL;
	}
	else
	{
		/*
		 * We have a pageConverter object - that implies that the
		 * PageLayoutVersion differs between the two clusters so we have to
		 * perform a page-by-page conversion.
		 *
		 * If the pageConverter can convert the entire file at once, invoke
		 * that plugin function, otherwise, read each page in the relation
		 * file and call the convertPage plugin function.
		 */

#ifdef PAGE_CONVERSION
		if (pageConverter->convertFile)
			return pageConverter->convertFile(pageConverter->pluginData,
											  dst, src);
		else
#endif
		{
			int			src_fd;
			int			dstfd;
			char		buf[BLCKSZ];
			ssize_t		bytesRead;
			const char *msg = NULL;

			if ((src_fd = open(src, O_RDONLY, 0)) < 0)
				return "could not open source file";

			if ((dstfd = open(dst, O_RDWR | O_CREAT | O_EXCL, S_IRUSR | S_IWUSR)) < 0)
			{
				close(src_fd);
				return "could not create destination file";
			}

			while ((bytesRead = read(src_fd, buf, BLCKSZ)) == BLCKSZ)
			{
#ifdef PAGE_CONVERSION
				if ((msg = pageConverter->convertPage(pageConverter->pluginData, buf, buf)) != NULL)
					break;
#endif
				if (write(dstfd, buf, BLCKSZ) != BLCKSZ)
				{
					msg = "could not write new page to destination";
					break;
				}
			}

			close(src_fd);
			close(dstfd);

			if (msg)
				return msg;
			else if (bytesRead != 0)
				return "found partial page in source file";
			else
				return NULL;
		}
	}
}


/*
 * linkAndUpdateFile()
 *
 * Creates a hard link between the given relation files. We use
 * this function to perform a true in-place update. If the on-disk
 * format of the new cluster is bit-for-bit compatible with the on-disk
 * format of the old cluster, we can simply link each relation
 * instead of copying the data from the old cluster to the new cluster.
 */
const char *
linkAndUpdateFile(pageCnvCtx *pageConverter,
				  const char *src, const char *dst, bool rewrite_vm)
{
	if (pageConverter != NULL)
		return "Cannot in-place update this cluster, page-by-page conversion is required";

<<<<<<< HEAD
	if (rewrite_vm)
		return rewriteVisibilitymap(src, dst, true);
	else if (pg_link_file(src, dst) == -1)
		return getErrorText(errno);
=======
	if (pg_link_file(src, dst) == -1)
		return getErrorText();
>>>>>>> 8d32717b
	else
		return NULL;
}


#ifndef WIN32
static int
copy_file(const char *srcfile, const char *dstfile, bool force)
{
#define COPY_BUF_SIZE (50 * BLCKSZ)

	int			src_fd;
	int			dest_fd;
	char	   *buffer;
	int			ret = 0;
	int			save_errno = 0;

	if ((srcfile == NULL) || (dstfile == NULL))
	{
		errno = EINVAL;
		return -1;
	}

	if ((src_fd = open(srcfile, O_RDONLY, 0)) < 0)
		return -1;

	if ((dest_fd = open(dstfile, O_RDWR | O_CREAT | (force ? 0 : O_EXCL), S_IRUSR | S_IWUSR)) < 0)
	{
		save_errno = errno;

		if (src_fd != 0)
			close(src_fd);

		errno = save_errno;
		return -1;
	}

	buffer = (char *) pg_malloc(COPY_BUF_SIZE);

	/* perform data copying i.e read src source, write to destination */
	while (true)
	{
		ssize_t		nbytes = read(src_fd, buffer, COPY_BUF_SIZE);

		if (nbytes < 0)
		{
			save_errno = errno;
			ret = -1;
			break;
		}

		if (nbytes == 0)
			break;

		errno = 0;

		if (write(dest_fd, buffer, nbytes) != nbytes)
		{
			/* if write didn't set errno, assume problem is no disk space */
			if (errno == 0)
				errno = ENOSPC;
			save_errno = errno;
			ret = -1;
			break;
		}
	}

	pg_free(buffer);

	if (src_fd != 0)
		close(src_fd);

	if (dest_fd != 0)
		close(dest_fd);

	if (save_errno != 0)
		errno = save_errno;

	return ret;
}
#endif


/*
 * rewriteVisibilitymap()
 *
 * Copies a visibility map file while adding all-frozen bit(0) into each bit.
 */
static const char *

rewriteVisibilitymap(const char *fromfile, const char *tofile, bool force)
{
#define BITS_PER_HEAPBLOCK 2

	int			src_fd = 0;
	int			dst_fd = 0;
	char		buffer[BLCKSZ];
	ssize_t 	bytesRead;
	int			rewriteVmBytesPerPage = (BLCKSZ - SizeOfPageHeaderData) / 2;
	BlockNumber	blkno = 0;

	/* Reset errno */
	errno = 0;

	if ((fromfile == NULL) || (tofile == NULL))
		return getErrorText(EINVAL);

	if ((src_fd = open(fromfile, O_RDONLY, 0)) < 0)
		goto err;

	if ((dst_fd = open(tofile, O_RDWR | O_CREAT | (force ? 0 : O_EXCL), S_IRUSR | S_IWUSR)) < 0)
		goto err;

	/* Perform data rewriting per page */
	while ((bytesRead = read(src_fd, buffer, BLCKSZ)) == BLCKSZ)
	{
		char	*cur, *end, *blkend;
		PageHeaderData	pageheader;
		uint16	vm_bits;

		/* Save the page header data */
		memcpy(&pageheader, buffer, SizeOfPageHeaderData);

		cur = buffer;
		end = buffer + SizeOfPageHeaderData + rewriteVmBytesPerPage;
		blkend = buffer + bytesRead;

		while (blkend >= end)
		{
			char	vmbuf[BLCKSZ];
			char	*vmtmp = vmbuf;

			/* Copy page header in advance */
			memcpy(vmbuf, &pageheader, SizeOfPageHeaderData);

			cur += SizeOfPageHeaderData;
			vmtmp += SizeOfPageHeaderData;

			/* Rewrite visibility map bit one by one */
			while (end > cur)
			{
				/* Write rewritten bit from table and its string representation */
				vm_bits = rewrite_vm_table[(uint8) *cur];
				memcpy(vmtmp, &vm_bits, BITS_PER_HEAPBLOCK);

				cur++;
				vmtmp += BITS_PER_HEAPBLOCK;
			}

			/* Set new checksum for a visibility map page, If enabled */
			if (old_cluster.controldata.data_checksum_version != 0 &&
				new_cluster.controldata.data_checksum_version != 0)
				((PageHeader) vmbuf)->pd_checksum = pg_checksum_page(vmbuf, blkno);

			if (write(dst_fd, vmbuf, BLCKSZ) != BLCKSZ)
			{
					if (errno == 0)
						errno = ENOSPC;
					goto err;
			}

			end += rewriteVmBytesPerPage;
			blkno++;
		}
	}

err:
	if (src_fd != 0)
		close(src_fd);

	if (dst_fd != 0)
		close(dst_fd);

	return (errno == 0) ? NULL : getErrorText(errno);
}

void
check_hard_link(void)
{
	char		existing_file[MAXPGPATH];
	char		new_link_file[MAXPGPATH];

	snprintf(existing_file, sizeof(existing_file), "%s/PG_VERSION", old_cluster.pgdata);
	snprintf(new_link_file, sizeof(new_link_file), "%s/PG_VERSION.linktest", new_cluster.pgdata);
	unlink(new_link_file);		/* might fail */

	if (pg_link_file(existing_file, new_link_file) == -1)
	{
		pg_fatal("Could not create hard link between old and new data directories: %s\n"
				 "In link mode the old and new data directories must be on the same file system volume.\n",
				 getErrorText());
	}
	unlink(new_link_file);
}

#ifdef WIN32
static int
win32_pghardlink(const char *src, const char *dst)
{
	/*
	 * CreateHardLinkA returns zero for failure
	 * http://msdn.microsoft.com/en-us/library/aa363860(VS.85).aspx
	 */
	if (CreateHardLinkA(dst, src, NULL) == 0)
		return -1;
	else
		return 0;
}
#endif


/* fopen() file with no group/other permissions */
FILE *
fopen_priv(const char *path, const char *mode)
{
	mode_t		old_umask = umask(S_IRWXG | S_IRWXO);
	FILE	   *fp;

	fp = fopen(path, mode);
	umask(old_umask);

	return fp;
}<|MERGE_RESOLUTION|>--- conflicted
+++ resolved
@@ -160,15 +160,10 @@
 	if (pageConverter != NULL)
 		return "Cannot in-place update this cluster, page-by-page conversion is required";
 
-<<<<<<< HEAD
 	if (rewrite_vm)
 		return rewriteVisibilitymap(src, dst, true);
 	else if (pg_link_file(src, dst) == -1)
-		return getErrorText(errno);
-=======
-	if (pg_link_file(src, dst) == -1)
 		return getErrorText();
->>>>>>> 8d32717b
 	else
 		return NULL;
 }
