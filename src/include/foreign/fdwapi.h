/*-------------------------------------------------------------------------
 *
 * fdwapi.h
 *	  API for foreign-data wrappers
 *
 * Copyright (c) 2010-2016, PostgreSQL Global Development Group
 *
 * src/include/foreign/fdwapi.h
 *
 *-------------------------------------------------------------------------
 */
#ifndef FDWAPI_H
#define FDWAPI_H

#include "access/fdw_xact.h"
#include "access/parallel.h"
#include "nodes/execnodes.h"
#include "nodes/relation.h"

/* To avoid including explain.h here, reference ExplainState thus: */
struct ExplainState;


/*
 * Callback function signatures --- see fdwhandler.sgml for more info.
 */

typedef void (*GetForeignRelSize_function) (PlannerInfo *root,
														RelOptInfo *baserel,
														Oid foreigntableid);

typedef void (*GetForeignPaths_function) (PlannerInfo *root,
													  RelOptInfo *baserel,
													  Oid foreigntableid);

typedef ForeignScan *(*GetForeignPlan_function) (PlannerInfo *root,
														 RelOptInfo *baserel,
														  Oid foreigntableid,
													  ForeignPath *best_path,
															 List *tlist,
														  List *scan_clauses,
														   Plan *outer_plan);

typedef void (*BeginForeignScan_function) (ForeignScanState *node,
													   int eflags);

typedef TupleTableSlot *(*IterateForeignScan_function) (ForeignScanState *node);

typedef bool (*RecheckForeignScan_function) (ForeignScanState *node,
													   TupleTableSlot *slot);

typedef void (*ReScanForeignScan_function) (ForeignScanState *node);

typedef void (*EndForeignScan_function) (ForeignScanState *node);

typedef void (*GetForeignJoinPaths_function) (PlannerInfo *root,
														  RelOptInfo *joinrel,
														RelOptInfo *outerrel,
														RelOptInfo *innerrel,
														  JoinType jointype,
												   JoinPathExtraData *extra);

typedef void (*GetForeignUpperPaths_function) (PlannerInfo *root,
													 UpperRelationKind stage,
													   RelOptInfo *input_rel,
													 RelOptInfo *output_rel);

typedef void (*AddForeignUpdateTargets_function) (Query *parsetree,
												   RangeTblEntry *target_rte,
												   Relation target_relation);

typedef List *(*PlanForeignModify_function) (PlannerInfo *root,
														 ModifyTable *plan,
														 Index resultRelation,
														 int subplan_index);

typedef void (*BeginForeignModify_function) (ModifyTableState *mtstate,
														 ResultRelInfo *rinfo,
														 List *fdw_private,
														 int subplan_index,
														 int eflags);

typedef TupleTableSlot *(*ExecForeignInsert_function) (EState *estate,
														ResultRelInfo *rinfo,
														TupleTableSlot *slot,
												   TupleTableSlot *planSlot);

typedef TupleTableSlot *(*ExecForeignUpdate_function) (EState *estate,
														ResultRelInfo *rinfo,
														TupleTableSlot *slot,
												   TupleTableSlot *planSlot);

typedef TupleTableSlot *(*ExecForeignDelete_function) (EState *estate,
														ResultRelInfo *rinfo,
														TupleTableSlot *slot,
												   TupleTableSlot *planSlot);

typedef void (*EndForeignModify_function) (EState *estate,
													   ResultRelInfo *rinfo);

typedef int (*IsForeignRelUpdatable_function) (Relation rel);

typedef bool (*PlanDirectModify_function) (PlannerInfo *root,
													   ModifyTable *plan,
													   Index resultRelation,
													   int subplan_index);

typedef void (*BeginDirectModify_function) (ForeignScanState *node,
														int eflags);

typedef TupleTableSlot *(*IterateDirectModify_function) (ForeignScanState *node);

typedef void (*EndDirectModify_function) (ForeignScanState *node);

typedef RowMarkType (*GetForeignRowMarkType_function) (RangeTblEntry *rte,
												LockClauseStrength strength);

typedef HeapTuple (*RefetchForeignRow_function) (EState *estate,
															 ExecRowMark *erm,
															 Datum rowid,
															 bool *updated);

typedef void (*ExplainForeignScan_function) (ForeignScanState *node,
													struct ExplainState *es);

typedef void (*ExplainForeignModify_function) (ModifyTableState *mtstate,
														ResultRelInfo *rinfo,
														   List *fdw_private,
														   int subplan_index,
													struct ExplainState *es);

typedef void (*ExplainDirectModify_function) (ForeignScanState *node,
													struct ExplainState *es);

typedef int (*AcquireSampleRowsFunc) (Relation relation, int elevel,
											   HeapTuple *rows, int targrows,
												  double *totalrows,
												  double *totaldeadrows);

typedef bool (*AnalyzeForeignTable_function) (Relation relation,
												 AcquireSampleRowsFunc *func,
													BlockNumber *totalpages);

typedef List *(*ImportForeignSchema_function) (ImportForeignSchemaStmt *stmt,
														   Oid serverOid);

typedef bool (*EndForeignTransaction_function) (Oid serverid, Oid userid,
												Oid umid, bool is_commit);

typedef bool (*PrepareForeignTransaction_function) (Oid serverid, Oid userid,
													Oid umid, int prep_info_len,
													char *prep_info);

typedef bool (*ResolvePreparedForeignTransaction_function) (Oid serverid,
															Oid userid,
															Oid umid,
															bool is_commit,
															int prep_info_len,
															char *prep_info);

typedef char *(*GetPrepareId_function) (Oid serverid, Oid userid,
														int *prep_info_len);


typedef Size (*EstimateDSMForeignScan_function) (ForeignScanState *node,
													  ParallelContext *pcxt);
typedef void (*InitializeDSMForeignScan_function) (ForeignScanState *node,
													   ParallelContext *pcxt,
														   void *coordinate);
typedef void (*InitializeWorkerForeignScan_function) (ForeignScanState *node,
																shm_toc *toc,
														   void *coordinate);
typedef bool (*IsForeignScanParallelSafe_function) (PlannerInfo *root,
															 RelOptInfo *rel,
														 RangeTblEntry *rte);

/*
 * FdwRoutine is the struct returned by a foreign-data wrapper's handler
 * function.  It provides pointers to the callback functions needed by the
 * planner and executor.
 *
 * More function pointers are likely to be added in the future.  Therefore
 * it's recommended that the handler initialize the struct with
 * makeNode(FdwRoutine) so that all fields are set to NULL.  This will
 * ensure that no fields are accidentally left undefined.
 */
typedef struct FdwRoutine
{
	NodeTag		type;

	/* Functions for scanning foreign tables */
	GetForeignRelSize_function GetForeignRelSize;
	GetForeignPaths_function GetForeignPaths;
	GetForeignPlan_function GetForeignPlan;
	BeginForeignScan_function BeginForeignScan;
	IterateForeignScan_function IterateForeignScan;
	ReScanForeignScan_function ReScanForeignScan;
	EndForeignScan_function EndForeignScan;

	/*
	 * Remaining functions are optional.  Set the pointer to NULL for any that
	 * are not provided.
	 */

	/* Functions for remote-join planning */
	GetForeignJoinPaths_function GetForeignJoinPaths;

	/* Functions for remote upper-relation (post scan/join) planning */
	GetForeignUpperPaths_function GetForeignUpperPaths;

	/* Functions for updating foreign tables */
	AddForeignUpdateTargets_function AddForeignUpdateTargets;
	PlanForeignModify_function PlanForeignModify;
	BeginForeignModify_function BeginForeignModify;
	ExecForeignInsert_function ExecForeignInsert;
	ExecForeignUpdate_function ExecForeignUpdate;
	ExecForeignDelete_function ExecForeignDelete;
	EndForeignModify_function EndForeignModify;
	IsForeignRelUpdatable_function IsForeignRelUpdatable;
	PlanDirectModify_function PlanDirectModify;
	BeginDirectModify_function BeginDirectModify;
	IterateDirectModify_function IterateDirectModify;
	EndDirectModify_function EndDirectModify;

	/* Functions for SELECT FOR UPDATE/SHARE row locking */
	GetForeignRowMarkType_function GetForeignRowMarkType;
	RefetchForeignRow_function RefetchForeignRow;
	RecheckForeignScan_function RecheckForeignScan;

	/* Support functions for EXPLAIN */
	ExplainForeignScan_function ExplainForeignScan;
	ExplainForeignModify_function ExplainForeignModify;
	ExplainDirectModify_function ExplainDirectModify;

	/* Support functions for ANALYZE */
	AnalyzeForeignTable_function AnalyzeForeignTable;

	/* Support functions for IMPORT FOREIGN SCHEMA */
	ImportForeignSchema_function ImportForeignSchema;

<<<<<<< HEAD
	/* Supprot functions for foreign transactions */
=======
	/* Support functions for foreign transactions */
>>>>>>> 5031a14f
	GetPrepareId_function GetPrepareId;
	EndForeignTransaction_function EndForeignTransaction;
	PrepareForeignTransaction_function PrepareForeignTransaction;
	ResolvePreparedForeignTransaction_function ResolvePreparedForeignTransaction;

	/* Support functions for parallelism under Gather node */
	IsForeignScanParallelSafe_function IsForeignScanParallelSafe;
	EstimateDSMForeignScan_function EstimateDSMForeignScan;
	InitializeDSMForeignScan_function InitializeDSMForeignScan;
	InitializeWorkerForeignScan_function InitializeWorkerForeignScan;
} FdwRoutine;


/* Functions in foreign/foreign.c */
extern FdwRoutine *GetFdwRoutine(Oid fdwhandler);
extern Oid	GetForeignServerIdByRelId(Oid relid);
extern FdwRoutine *GetFdwRoutineByServerId(Oid serverid);
extern FdwRoutine *GetFdwRoutineByRelId(Oid relid);
extern FdwRoutine *GetFdwRoutineForRelation(Relation relation, bool makecopy);
extern bool IsImportableForeignTable(const char *tablename,
						 ImportForeignSchemaStmt *stmt);
extern Path *GetExistingLocalJoinPath(RelOptInfo *joinrel);

#endif   /* FDWAPI_H */<|MERGE_RESOLUTION|>--- conflicted
+++ resolved
@@ -238,11 +238,7 @@
 	/* Support functions for IMPORT FOREIGN SCHEMA */
 	ImportForeignSchema_function ImportForeignSchema;
 
-<<<<<<< HEAD
-	/* Supprot functions for foreign transactions */
-=======
 	/* Support functions for foreign transactions */
->>>>>>> 5031a14f
 	GetPrepareId_function GetPrepareId;
 	EndForeignTransaction_function EndForeignTransaction;
 	PrepareForeignTransaction_function PrepareForeignTransaction;
