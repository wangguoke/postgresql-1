<!-- doc/src/sgml/monitoring.sgml -->

<chapter id="monitoring">
 <title>Monitoring Database Activity</title>

 <indexterm zone="monitoring">
  <primary>monitoring</primary>
  <secondary>database activity</secondary>
 </indexterm>

 <indexterm zone="monitoring">
  <primary>database activity</primary>
  <secondary>monitoring</secondary>
 </indexterm>

 <para>
  A database administrator frequently wonders, <quote>What is the system
  doing right now?</quote>
  This chapter discusses how to find that out.
 </para>

  <para>
   Several tools are available for monitoring database activity and
   analyzing performance.  Most of this chapter is devoted to describing
   <productname>PostgreSQL</productname>'s statistics collector,
   but one should not neglect regular Unix monitoring programs such as
   <command>ps</>, <command>top</>, <command>iostat</>, and <command>vmstat</>.
   Also, once one has identified a
   poorly-performing query, further investigation might be needed using
   <productname>PostgreSQL</productname>'s <xref linkend="sql-explain"> command.
   <xref linkend="using-explain"> discusses <command>EXPLAIN</>
   and other methods for understanding the behavior of an individual
   query.
  </para>

 <sect1 id="monitoring-ps">
  <title>Standard Unix Tools</title>

  <indexterm zone="monitoring-ps">
   <primary>ps</primary>
   <secondary>to monitor activity</secondary>
  </indexterm>

  <para>
   On most Unix platforms, <productname>PostgreSQL</productname> modifies its
   command title as reported by <command>ps</>, so that individual server
   processes can readily be identified.  A sample display is

<screen>
$ ps auxww | grep ^postgres
postgres  15551  0.0  0.1  57536  7132 pts/0    S    18:02   0:00 postgres -i
postgres  15554  0.0  0.0  57536  1184 ?        Ss   18:02   0:00 postgres: writer process
postgres  15555  0.0  0.0  57536   916 ?        Ss   18:02   0:00 postgres: checkpointer process
postgres  15556  0.0  0.0  57536   916 ?        Ss   18:02   0:00 postgres: wal writer process
postgres  15557  0.0  0.0  58504  2244 ?        Ss   18:02   0:00 postgres: autovacuum launcher process
postgres  15558  0.0  0.0  17512  1068 ?        Ss   18:02   0:00 postgres: stats collector process
postgres  15582  0.0  0.0  58772  3080 ?        Ss   18:04   0:00 postgres: joe runbug 127.0.0.1 idle
postgres  15606  0.0  0.0  58772  3052 ?        Ss   18:07   0:00 postgres: tgl regression [local] SELECT waiting
postgres  15610  0.0  0.0  58772  3056 ?        Ss   18:07   0:00 postgres: tgl regression [local] idle in transaction
</screen>

   (The appropriate invocation of <command>ps</> varies across different
   platforms, as do the details of what is shown.  This example is from a
   recent Linux system.)  The first process listed here is the
   master server process.  The command arguments
   shown for it are the same ones used when it was launched.  The next five
   processes are background worker processes automatically launched by the
   master process.  (The <quote>stats collector</> process will not be present
   if you have set the system not to start the statistics collector; likewise
   the <quote>autovacuum launcher</> process can be disabled.)
   Each of the remaining
   processes is a server process handling one client connection.  Each such
   process sets its command line display in the form

<screen>
postgres: <replaceable>user</> <replaceable>database</> <replaceable>host</> <replaceable>activity</>
</screen>

  The user, database, and (client) host items remain the same for
  the life of the client connection, but the activity indicator changes.
  The activity can be <literal>idle</> (i.e., waiting for a client command),
  <literal>idle in transaction</> (waiting for client inside a <command>BEGIN</> block),
  or a command type name such as <literal>SELECT</>.  Also,
  <literal>waiting</> is appended if the server process is presently waiting
  on a lock held by another session.  In the above example we can infer
  that process 15606 is waiting for process 15610 to complete its transaction
  and thereby release some lock.  (Process 15610 must be the blocker, because
  there is no other active session.  In more complicated cases it would be
  necessary to look into the
  <link linkend="view-pg-locks"><structname>pg_locks</structname></link>
  system view to determine who is blocking whom.)
  </para>

  <para>
   If <xref linkend="guc-cluster-name"> has been configured the
   cluster name will also be shown in <command>ps</> output:
<screen>
$ psql -c 'SHOW cluster_name'
 cluster_name
--------------
 server1
(1 row)

$ ps aux|grep server1
postgres   27093  0.0  0.0  30096  2752 ?        Ss   11:34   0:00 postgres: server1: writer process
...
</screen>
  </para>

  <para>
   If you have turned off <xref linkend="guc-update-process-title"> then the
   activity indicator is not updated; the process title is set only once
   when a new process is launched.  On some platforms this saves a measurable
   amount of per-command overhead;  on others it's insignificant.
  </para>

  <tip>
  <para>
  <productname>Solaris</productname> requires special handling. You must
  use <command>/usr/ucb/ps</command>, rather than
  <command>/bin/ps</command>. You also must use two <option>w</option>
  flags, not just one. In addition, your original invocation of the
  <command>postgres</command> command must have a shorter
  <command>ps</command> status display than that provided by each
  server process.  If you fail to do all three things, the <command>ps</>
  output for each server process will be the original <command>postgres</>
  command line.
  </para>
  </tip>
 </sect1>

 <sect1 id="monitoring-stats">
  <title>The Statistics Collector</title>

  <indexterm zone="monitoring-stats">
   <primary>statistics</primary>
  </indexterm>

  <para>
   <productname>PostgreSQL</productname>'s <firstterm>statistics collector</>
   is a subsystem that supports collection and reporting of information about
   server activity.  Presently, the collector can count accesses to tables
   and indexes in both disk-block and individual-row terms.  It also tracks
   the total number of rows in each table, and information about vacuum and
   analyze actions for each table.  It can also count calls to user-defined
   functions and the total time spent in each one.
  </para>

  <para>
   <productname>PostgreSQL</productname> also supports reporting dynamic
   information about exactly what is going on in the system right now, such as
   the exact command currently being executed by other server processes, and
   which other connections exist in the system.  This facility is independent
   of the collector process.
  </para>

 <sect2 id="monitoring-stats-setup">
  <title>Statistics Collection Configuration</title>

  <para>
   Since collection of statistics adds some overhead to query execution,
   the system can be configured to collect or not collect information.
   This is controlled by configuration parameters that are normally set in
   <filename>postgresql.conf</>.  (See <xref linkend="runtime-config"> for
   details about setting configuration parameters.)
  </para>

  <para>
   The parameter <xref linkend="guc-track-activities"> enables monitoring
   of the current command being executed by any server process.
  </para>

  <para>
   The parameter <xref linkend="guc-track-counts"> controls whether
   statistics are collected about table and index accesses.
  </para>

  <para>
   The parameter <xref linkend="guc-track-functions"> enables tracking of
   usage of user-defined functions.
  </para>

  <para>
   The parameter <xref linkend="guc-track-io-timing"> enables monitoring
   of block read and write times.
  </para>

  <para>
   Normally these parameters are set in <filename>postgresql.conf</> so
   that they apply to all server processes, but it is possible to turn
   them on or off in individual sessions using the <xref
   linkend="sql-set"> command. (To prevent
   ordinary users from hiding their activity from the administrator,
   only superusers are allowed to change these parameters with
   <command>SET</>.)
  </para>

  <para>
   The statistics collector transmits the collected information to other
   <productname>PostgreSQL</productname> processes through temporary files.
   These files are stored in the directory named by the
   <xref linkend="guc-stats-temp-directory"> parameter,
   <filename>pg_stat_tmp</filename> by default.
   For better performance, <varname>stats_temp_directory</> can be
   pointed at a RAM-based file system, decreasing physical I/O requirements.
   When the server shuts down cleanly, a permanent copy of the statistics
   data is stored in the <filename>pg_stat</filename> subdirectory, so that
   statistics can be retained across server restarts.  When recovery is
   performed at server start (e.g. after immediate shutdown, server crash,
   and point-in-time recovery), all statistics counters are reset.
  </para>

 </sect2>

 <sect2 id="monitoring-stats-views">
  <title>Viewing Statistics</title>

  <para>
   Several predefined views, listed in <xref
   linkend="monitoring-stats-dynamic-views-table">, are available to show
   the current state of the system. There are also several other
   views, listed in <xref
   linkend="monitoring-stats-views-table">, available to show the results
   of statistics collection.  Alternatively, one can
   build custom views using the underlying statistics functions, as discussed
   in <xref linkend="monitoring-stats-functions">.
  </para>

  <para>
   When using the statistics to monitor collected data, it is important
   to realize that the information does not update instantaneously.
   Each individual server process transmits new statistical counts to
   the collector just before going idle; so a query or transaction still in
   progress does not affect the displayed totals.  Also, the collector itself
   emits a new report at most once per <varname>PGSTAT_STAT_INTERVAL</varname>
   milliseconds (500 ms unless altered while building the server).  So the
   displayed information lags behind actual activity.  However, current-query
   information collected by <varname>track_activities</varname> is
   always up-to-date.
  </para>

  <para>
   Another important point is that when a server process is asked to display
   any of these statistics, it first fetches the most recent report emitted by
   the collector process and then continues to use this snapshot for all
   statistical views and functions until the end of its current transaction.
   So the statistics will show static information as long as you continue the
   current transaction.  Similarly, information about the current queries of
   all sessions is collected when any such information is first requested
   within a transaction, and the same information will be displayed throughout
   the transaction.
   This is a feature, not a bug, because it allows you to perform several
   queries on the statistics and correlate the results without worrying that
   the numbers are changing underneath you.  But if you want to see new
   results with each query, be sure to do the queries outside any transaction
   block.  Alternatively, you can invoke
   <function>pg_stat_clear_snapshot</function>(), which will discard the
   current transaction's statistics snapshot (if any).  The next use of
   statistical information will cause a new snapshot to be fetched.
  </para>

  <para>
   A transaction can also see its own statistics (as yet untransmitted to the
   collector) in the views <structname>pg_stat_xact_all_tables</>,
   <structname>pg_stat_xact_sys_tables</>,
   <structname>pg_stat_xact_user_tables</>, and
   <structname>pg_stat_xact_user_functions</>.  These numbers do not act as
   stated above; instead they update continuously throughout the transaction.
  </para>

  <table id="monitoring-stats-dynamic-views-table">
   <title>Dynamic Statistics Views</title>

   <tgroup cols="2">
    <thead>
     <row>
      <entry>View Name</entry>
      <entry>Description</entry>
     </row>
    </thead>

    <tbody>
     <row>
      <entry>
       <structname>pg_stat_activity</structname>
       <indexterm><primary>pg_stat_activity</primary></indexterm>
      </entry>
      <entry>
       One row per server process, showing information related to
       the current activity of that process, such as state and current query.
       See <xref linkend="pg-stat-activity-view"> for details.
      </entry>
     </row>

     <row>
      <entry><structname>pg_stat_replication</><indexterm><primary>pg_stat_replication</primary></indexterm></entry>
      <entry>One row per WAL sender process, showing statistics about
       replication to that sender's connected standby server.
       See <xref linkend="pg-stat-replication-view"> for details.
      </entry>
     </row>

     <row>
      <entry><structname>pg_stat_wal_receiver</><indexterm><primary>pg_stat_wal_receiver</primary></indexterm></entry>
      <entry>Only one row, showing statistics about the WAL receiver from
       that receiver's connected server.
       See <xref linkend="pg-stat-wal-receiver-view"> for details.
      </entry>
     </row>

     <row>
      <entry><structname>pg_stat_ssl</><indexterm><primary>pg_stat_ssl</primary></indexterm></entry>
      <entry>One row per connection (regular and replication), showing information about
       SSL used on this connection.
       See <xref linkend="pg-stat-ssl-view"> for details.
      </entry>
     </row>

    </tbody>
   </tgroup>
  </table>

  <table id="monitoring-stats-views-table">
   <title>Collected Statistics Views</title>

   <tgroup cols="2">
    <thead>
     <row>
      <entry>View Name</entry>
      <entry>Description</entry>
     </row>
    </thead>

    <tbody>
     <row>
      <entry><structname>pg_stat_archiver</><indexterm><primary>pg_stat_archiver</primary></indexterm></entry>
      <entry>One row only, showing statistics about the
       WAL archiver process's activity. See
       <xref linkend="pg-stat-archiver-view"> for details.
      </entry>
     </row>

     <row>
      <entry><structname>pg_stat_bgwriter</><indexterm><primary>pg_stat_bgwriter</primary></indexterm></entry>
      <entry>One row only, showing statistics about the
       background writer process's activity. See
       <xref linkend="pg-stat-bgwriter-view"> for details.
     </entry>
     </row>

     <row>
      <entry><structname>pg_stat_database</><indexterm><primary>pg_stat_database</primary></indexterm></entry>
      <entry>One row per database, showing database-wide statistics. See
       <xref linkend="pg-stat-database-view"> for details.
      </entry>
     </row>

     <row>
      <entry><structname>pg_stat_database_conflicts</><indexterm><primary>pg_stat_database_conflicts</primary></indexterm></entry>
      <entry>
       One row per database, showing database-wide statistics about
       query cancels due to conflict with recovery on standby servers.
       See <xref linkend="pg-stat-database-conflicts-view"> for details.
      </entry>
     </row>

     <row>
      <entry><structname>pg_stat_all_tables</><indexterm><primary>pg_stat_all_tables</primary></indexterm></entry>
      <entry>
       One row for each table in the current database, showing statistics
       about accesses to that specific table.
       See <xref linkend="pg-stat-all-tables-view"> for details.
      </entry>
     </row>

     <row>
      <entry><structname>pg_stat_sys_tables</><indexterm><primary>pg_stat_sys_tables</primary></indexterm></entry>
      <entry>Same as <structname>pg_stat_all_tables</>, except that only
      system tables are shown.</entry>
     </row>

     <row>
      <entry><structname>pg_stat_user_tables</><indexterm><primary>pg_stat_user_tables</primary></indexterm></entry>
      <entry>Same as <structname>pg_stat_all_tables</>, except that only user
      tables are shown.</entry>
     </row>

     <row>
      <entry><structname>pg_stat_xact_all_tables</><indexterm><primary>pg_stat_xact_all_tables</primary></indexterm></entry>
      <entry>Similar to <structname>pg_stat_all_tables</>, but counts actions
      taken so far within the current transaction (which are <emphasis>not</>
      yet included in <structname>pg_stat_all_tables</> and related views).
      The columns for numbers of live and dead rows and vacuum and
      analyze actions are not present in this view.</entry>
     </row>

     <row>
      <entry><structname>pg_stat_xact_sys_tables</><indexterm><primary>pg_stat_xact_sys_tables</primary></indexterm></entry>
      <entry>Same as <structname>pg_stat_xact_all_tables</>, except that only
      system tables are shown.</entry>
     </row>

     <row>
      <entry><structname>pg_stat_xact_user_tables</><indexterm><primary>pg_stat_xact_user_tables</primary></indexterm></entry>
      <entry>Same as <structname>pg_stat_xact_all_tables</>, except that only
      user tables are shown.</entry>
     </row>

     <row>
      <entry><structname>pg_stat_all_indexes</><indexterm><primary>pg_stat_all_indexes</primary></indexterm></entry>
      <entry>
       One row for each index in the current database, showing statistics
       about accesses to that specific index.
       See <xref linkend="pg-stat-all-indexes-view"> for details.
      </entry>
     </row>

     <row>
      <entry><structname>pg_stat_sys_indexes</><indexterm><primary>pg_stat_sys_indexes</primary></indexterm></entry>
      <entry>Same as <structname>pg_stat_all_indexes</>, except that only
      indexes on system tables are shown.</entry>
     </row>

     <row>
      <entry><structname>pg_stat_user_indexes</><indexterm><primary>pg_stat_user_indexes</primary></indexterm></entry>
      <entry>Same as <structname>pg_stat_all_indexes</>, except that only
      indexes on user tables are shown.</entry>
     </row>

     <row>
      <entry><structname>pg_statio_all_tables</><indexterm><primary>pg_statio_all_tables</primary></indexterm></entry>
      <entry>
       One row for each table in the current database, showing statistics
       about I/O on that specific table.
       See <xref linkend="pg-statio-all-tables-view"> for details.
      </entry>
     </row>

     <row>
      <entry><structname>pg_statio_sys_tables</><indexterm><primary>pg_statio_sys_tables</primary></indexterm></entry>
      <entry>Same as <structname>pg_statio_all_tables</>, except that only
      system tables are shown.</entry>
     </row>

     <row>
      <entry><structname>pg_statio_user_tables</><indexterm><primary>pg_statio_user_tables</primary></indexterm></entry>
      <entry>Same as <structname>pg_statio_all_tables</>, except that only
      user tables are shown.</entry>
     </row>

     <row>
      <entry><structname>pg_statio_all_indexes</><indexterm><primary>pg_statio_all_indexes</primary></indexterm></entry>
      <entry>
       One row for each index in the current database,
       showing statistics about I/O on that specific index.
       See <xref linkend="pg-statio-all-indexes-view"> for details.
      </entry>
     </row>

     <row>
      <entry><structname>pg_statio_sys_indexes</><indexterm><primary>pg_statio_sys_indexes</primary></indexterm></entry>
      <entry>Same as <structname>pg_statio_all_indexes</>, except that only
      indexes on system tables are shown.</entry>
     </row>

     <row>
      <entry><structname>pg_statio_user_indexes</><indexterm><primary>pg_statio_user_indexes</primary></indexterm></entry>
      <entry>Same as <structname>pg_statio_all_indexes</>, except that only
      indexes on user tables are shown.</entry>
     </row>

     <row>
      <entry><structname>pg_statio_all_sequences</><indexterm><primary>pg_statio_all_sequences</primary></indexterm></entry>
     <entry>
       One row for each sequence in the current database,
       showing statistics about I/O on that specific sequence.
       See <xref linkend="pg-statio-all-sequences-view"> for details.
     </entry>
     </row>

     <row>
      <entry><structname>pg_statio_sys_sequences</><indexterm><primary>pg_statio_sys_sequences</primary></indexterm></entry>
      <entry>Same as <structname>pg_statio_all_sequences</>, except that only
      system sequences are shown.  (Presently, no system sequences are defined,
      so this view is always empty.)</entry>
     </row>

     <row>
      <entry><structname>pg_statio_user_sequences</><indexterm><primary>pg_statio_user_sequences</primary></indexterm></entry>
      <entry>Same as <structname>pg_statio_all_sequences</>, except that only
      user sequences are shown.</entry>
     </row>

     <row>
      <entry><structname>pg_stat_user_functions</><indexterm><primary>pg_stat_user_functions</primary></indexterm></entry>
      <entry>
       One row for each tracked function, showing statistics
       about executions of that function. See
       <xref linkend="pg-stat-user-functions-view"> for details.
      </entry>
     </row>

     <row>
      <entry><structname>pg_stat_xact_user_functions</><indexterm><primary>pg_stat_xact_user_functions</primary></indexterm></entry>
      <entry>Similar to <structname>pg_stat_user_functions</>, but counts only
      calls during the current transaction (which are <emphasis>not</>
      yet included in <structname>pg_stat_user_functions</>).</entry>
     </row>

     <row>
      <entry><structname>pg_stat_progress_vacuum</><indexterm><primary>pg_stat_progress_vacuum</primary></indexterm></entry>
      <entry>One row for each backend (including autovacuum worker processes) running
      <command>VACUUM</>, showing current progress.
      See <xref linkend='vacuum-progress-reporting'>.</entry>
     </row>
    </tbody>
   </tgroup>
  </table>

  <para>
   The per-index statistics are particularly useful to determine which
   indexes are being used and how effective they are.
  </para>

  <para>
   The <structname>pg_statio_</> views are primarily useful to
   determine the effectiveness of the buffer cache.  When the number
   of actual disk reads is much smaller than the number of buffer
   hits, then the cache is satisfying most read requests without
   invoking a kernel call. However, these statistics do not give the
   entire story: due to the way in which <productname>PostgreSQL</>
   handles disk I/O, data that is not in the
   <productname>PostgreSQL</> buffer cache might still reside in the
   kernel's I/O cache, and might therefore still be fetched without
   requiring a physical read. Users interested in obtaining more
   detailed information on <productname>PostgreSQL</> I/O behavior are
   advised to use the <productname>PostgreSQL</> statistics collector
   in combination with operating system utilities that allow insight
   into the kernel's handling of I/O.
  </para>


  <table id="pg-stat-activity-view" xreflabel="pg_stat_activity">
   <title><structname>pg_stat_activity</structname> View</title>

   <tgroup cols="3">
    <thead>
    <row>
      <entry>Column</entry>
      <entry>Type</entry>
      <entry>Description</entry>
     </row>
    </thead>

   <tbody>
    <row>
     <entry><structfield>datid</></entry>
     <entry><type>oid</></entry>
     <entry>OID of the database this backend is connected to</entry>
    </row>
    <row>
     <entry><structfield>datname</></entry>
     <entry><type>name</></entry>
     <entry>Name of the database this backend is connected to</entry>
    </row>
    <row>
     <entry><structfield>pid</></entry>
     <entry><type>integer</></entry>
     <entry>Process ID of this backend</entry>
    </row>
    <row>
     <entry><structfield>usesysid</></entry>
     <entry><type>oid</></entry>
     <entry>OID of the user logged into this backend</entry>
    </row>
    <row>
     <entry><structfield>usename</></entry>
     <entry><type>name</></entry>
     <entry>Name of the user logged into this backend</entry>
    </row>
    <row>
     <entry><structfield>application_name</></entry>
     <entry><type>text</></entry>
     <entry>Name of the application that is connected
      to this backend</entry>
    </row>
    <row>
     <entry><structfield>client_addr</></entry>
     <entry><type>inet</></entry>
     <entry>IP address of the client connected to this backend.
      If this field is null, it indicates either that the client is
      connected via a Unix socket on the server machine or that this is an
      internal process such as autovacuum.
     </entry>
    </row>
    <row>
     <entry><structfield>client_hostname</></entry>
     <entry><type>text</></entry>
     <entry>Host name of the connected client, as reported by a
      reverse DNS lookup of <structfield>client_addr</>. This field will
      only be non-null for IP connections, and only when <xref
      linkend="guc-log-hostname"> is enabled.
     </entry>
    </row>
    <row>
     <entry><structfield>client_port</></entry>
     <entry><type>integer</></entry>
     <entry>TCP port number that the client is using for communication
      with this backend, or <literal>-1</> if a Unix socket is used
     </entry>
    </row>
    <row>
     <entry><structfield>backend_start</></entry>
     <entry><type>timestamp with time zone</></entry>
     <entry>Time when this process was started, i.e., when the
      client connected to the server
     </entry>
    </row>
    <row>
     <entry><structfield>xact_start</></entry>
     <entry><type>timestamp with time zone</></entry>
     <entry>Time when this process' current transaction was started, or null
      if no transaction is active. If the current
      query is the first of its transaction, this column is equal to the
      <structfield>query_start</> column.
     </entry>
    </row>
    <row>
     <entry><structfield>query_start</></entry>
     <entry><type>timestamp with time zone</></entry>
     <entry>Time when the currently active query was started, or if
      <structfield>state</> is not <literal>active</>, when the last query
      was started
     </entry>
    </row>
    <row>
     <entry><structfield>state_change</></entry>
     <entry><type>timestamp with time zone</></entry>
     <entry>Time when the <structfield>state</> was last changed</entry>
    </row>
     <row>
      <entry><structfield>wait_event_type</></entry>
      <entry><type>text</></entry>
      <entry>The type of event for which the backend is waiting, if any;
       otherwise NULL. Possible values are:
       <itemizedlist>
        <listitem>
         <para>
          <literal>LWLockNamed</>: The backend is waiting for a specific named
          lightweight lock.  Each such lock protects a particular data
          structure in shared memory.  <literal>wait_event</> will contain
          the name of the lightweight lock.
         </para>
        </listitem>
        <listitem>
         <para>
          <literal>LWLockTranche</>: The backend is waiting for one of a
          group of related lightweight locks.  All locks in the group perform
          a similar function; <literal>wait_event</> will identify the general
          purpose of locks in that group.
         </para>
        </listitem>
        <listitem>
         <para>
          <literal>Lock</>: The backend is waiting for a heavyweight lock.
          Heavyweight locks, also known as lock manager locks or simply locks,
          primarily protect SQL-visible objects such as tables.  However,
          they are also used to ensure mutual exclusion for certain internal
          operations such as relation extension.  <literal>wait_event</> will
          identify the type of lock awaited.
         </para>
        </listitem>
        <listitem>
         <para>
          <literal>BufferPin</>: The server process is waiting to access to
          a data buffer during a period when no other process can be
          examining that buffer.  Buffer pin waits can be protracted if
          another process holds an open cursor which last read data from the
          buffer in question.
         </para>
        </listitem>
        <listitem>
         <para>
          <literal>Activity</>: The server process is idle.  This is used by
          system processes waiting for activity in their main processing loop.
          <literal>wait_event</> will identify the specific wait point.
         </para>
        </listitem>
        <listitem>
         <para>
          <literal>Extension</>: The server process is waiting for activity
          in an extension module.  This category is useful for modules to
          track custom waiting points.
         </para>
        </listitem>
        <listitem>
         <para>
          <literal>Client</>: The server process is waiting for some activity
          on a socket from user applications, and that the server expects
          something to happen that is independent from its internal processes.
          <literal>wait_event</> will identify the specific wait point.
         </para>
        </listitem>
        <listitem>
         <para>
          <literal>IPC</>: The server process is waiting for some activity
          from another process in the server.  <literal>wait_event</> will
          identify the specific wait point.
         </para>
        </listitem>
        <listitem>
         <para>
          <literal>Timeout</>: The server process is waiting for a timeout
          to expire.  <literal>wait_event</> will identify the specific wait
          point.
         </para>
        </listitem>
       </itemizedlist>
      </entry>
     </row>
    <row>
     <entry><structfield>wait_event</></entry>
     <entry><type>text</></entry>
     <entry>Wait event name if backend is currently waiting, otherwise NULL.
     See <xref linkend="wait-event-table"> for details.
     </entry>
    </row>
    <row>
     <entry><structfield>state</></entry>
     <entry><type>text</></entry>
     <entry>Current overall state of this backend.
       Possible values are:
       <itemizedlist>
         <listitem>
          <para>
           <literal>active</>: The backend is executing a query.
          </para>
         </listitem>
         <listitem>
          <para>
           <literal>idle</>: The backend is waiting for a new client command.
          </para>
         </listitem>
         <listitem>
          <para>
           <literal>idle in transaction</>: The backend is in a transaction,
           but is not currently executing a query.
          </para>
         </listitem>
         <listitem>
          <para>
           <literal>idle in transaction (aborted)</>: This state is similar to
           <literal>idle in transaction</>, except one of the statements in
           the transaction caused an error.
          </para>
         </listitem>
         <listitem>
          <para>
           <literal>fastpath function call</>: The backend is executing a
           fast-path function.
          </para>
         </listitem>
         <listitem>
           <para>
           <literal>disabled</>: This state is reported if <xref
           linkend="guc-track-activities"> is disabled in this backend.
          </para>
         </listitem>
       </itemizedlist>
     </entry>
    </row>
    <row>
     <entry><structfield>backend_xid</structfield></entry>
     <entry><type>xid</type></entry>
     <entry>Top-level transaction identifier of this backend, if any.</entry>
    </row>
    <row>
     <entry><structfield>backend_xmin</structfield></entry>
     <entry><type>xid</type></entry>
     <entry>The current backend's <literal>xmin</> horizon.</entry>
    </row>
    <row>
     <entry><structfield>query</></entry>
     <entry><type>text</></entry>
     <entry>Text of this backend's most recent query. If
      <structfield>state</> is <literal>active</> this field shows the
      currently executing query. In all other states, it shows the last query
      that was executed. By default the query text is truncated at 1024
      characters; this value can be changed via the parameter
      <xref linkend="guc-track-activity-query-size">.
     </entry>
    </row>
   </tbody>
   </tgroup>
  </table>

  <para>
   The <structname>pg_stat_activity</structname> view will have one row
   per server process, showing information related to
   the current activity of that process.
  </para>

  <note>
   <para>
    The <structfield>wait_event</> and <structfield>state</> columns are
    independent.  If a backend is in the <literal>active</> state,
    it may or may not be <literal>waiting</> on some event.  If the state
    is <literal>active</> and <structfield>wait_event</> is non-null, it
    means that a query is being executed, but is being blocked somewhere
    in the system.
   </para>
  </note>

  <table id="wait-event-table">
   <title><structname>wait_event</structname> Description</title>

    <tgroup cols="3">
      <thead>
       <row>
        <entry>Wait Event Type</entry>
        <entry>Wait Event Name</entry>
        <entry>Description</entry>
       </row>
      </thead>

      <tbody>
       <row>
        <entry morerows="41"><literal>LWLockNamed</></entry>
        <entry><literal>ShmemIndexLock</></entry>
        <entry>Waiting to find or allocate space in shared memory.</entry>
       </row>
       <row>
        <entry><literal>OidGenLock</></entry>
        <entry>Waiting to allocate or assign an OID.</entry>
       </row>
        <row>
         <entry><literal>XidGenLock</></entry>
         <entry>Waiting to allocate or assign a transaction id.</entry>
        </row>
        <row>
         <entry><literal>ProcArrayLock</></entry>
         <entry>Waiting to get a snapshot or clearing a transaction id at
         transaction end.</entry>
        </row>
        <row>
         <entry><literal>SInvalReadLock</></entry>
         <entry>Waiting to retrieve or remove messages from shared invalidation
         queue.</entry>
        </row>
        <row>
         <entry><literal>SInvalWriteLock</></entry>
         <entry>Waiting to add a message in shared invalidation queue.</entry>
        </row>
        <row>
         <entry><literal>WALBufMappingLock</></entry>
         <entry>Waiting to replace a page in WAL buffers.</entry>
        </row>
        <row>
         <entry><literal>WALWriteLock</></entry>
         <entry>Waiting for WAL buffers to be written to disk.</entry>
        </row>
        <row>
         <entry><literal>ControlFileLock</></entry>
         <entry>Waiting to read or update the control file or creation of a
         new WAL file.</entry>
        </row>
        <row>
         <entry><literal>CheckpointLock</></entry>
         <entry>Waiting to perform checkpoint.</entry>
        </row>
        <row>
         <entry><literal>CLogControlLock</></entry>
         <entry>Waiting to read or update transaction status.</entry>
        </row>
        <row>
         <entry><literal>SubtransControlLock</></entry>
         <entry>Waiting to read or update sub-transaction information.</entry>
        </row>
        <row>
         <entry><literal>MultiXactGenLock</></entry>
         <entry>Waiting to read or update shared multixact state.</entry>
        </row>
        <row>
         <entry><literal>MultiXactOffsetControlLock</></entry>
         <entry>Waiting to read or update multixact offset mappings.</entry>
        </row>
        <row>
         <entry><literal>MultiXactMemberControlLock</></entry>
         <entry>Waiting to read or update multixact member mappings.</entry>
        </row>
        <row>
         <entry><literal>RelCacheInitLock</></entry>
         <entry>Waiting to read or write relation cache initialization
         file.</entry>
        </row>
        <row>
         <entry><literal>CheckpointerCommLock</></entry>
         <entry>Waiting to manage fsync requests.</entry>
        </row>
        <row>
         <entry><literal>TwoPhaseStateLock</></entry>
         <entry>Waiting to read or update the state of prepared transactions.</entry>
        </row>
        <row>
         <entry><literal>TablespaceCreateLock</></entry>
         <entry>Waiting to create or drop the tablespace.</entry>
        </row>
        <row>
         <entry><literal>BtreeVacuumLock</></entry>
          <entry>Waiting to read or update vacuum-related information for a
          B-tree index.</entry>
        </row>
        <row>
         <entry><literal>AddinShmemInitLock</></entry>
         <entry>Waiting to manage space allocation in shared memory.</entry>
        </row>
        <row>
         <entry><literal>AutovacuumLock</></entry>
         <entry>Autovacuum worker or launcher waiting to update or
         read the current state of autovacuum workers.</entry>
        </row>
        <row>
         <entry><literal>AutovacuumScheduleLock</></entry>
         <entry>Waiting to ensure that the table it has selected for a vacuum
         still needs vacuuming.
         </entry>
        </row>
        <row>
         <entry><literal>SyncScanLock</></entry>
         <entry>Waiting to get the start location of a scan on a table for
         synchronized scans.</entry>
        </row>
        <row>
         <entry><literal>RelationMappingLock</></entry>
         <entry>Waiting to update the relation map file used to store catalog
         to filenode mapping.
         </entry>
        </row>
        <row>
         <entry><literal>AsyncCtlLock</></entry>
         <entry>Waiting to read or update shared notification state.</entry>
        </row>
        <row>
         <entry><literal>AsyncQueueLock</></entry>
          <entry>Waiting to read or update notification messages.</entry>
        </row>
        <row>
         <entry><literal>SerializableXactHashLock</></entry>
         <entry>Waiting to retrieve or store information about serializable
         transactions.</entry>
        </row>
        <row>
         <entry><literal>SerializableFinishedListLock</></entry>
         <entry>Waiting to access the list of finished serializable
         transactions.</entry>
        </row>
        <row>
         <entry><literal>SerializablePredicateLockListLock</></entry>
         <entry>Waiting to perform an operation on a list of locks held by
         serializable transactions.</entry>
        </row>
        <row>
         <entry><literal>OldSerXidLock</></entry>
         <entry>Waiting to read or record conflicting serializable
         transactions.</entry>
        </row>
        <row>
         <entry><literal>SyncRepLock</></entry>
         <entry>Waiting to read or update information about synchronous
         replicas.</entry>
        </row>
        <row>
         <entry><literal>BackgroundWorkerLock</></entry>
         <entry>Waiting to read or update background worker state.</entry>
        </row>
        <row>
         <entry><literal>DynamicSharedMemoryControlLock</></entry>
         <entry>Waiting to read or update dynamic shared memory state.</entry>
        </row>
        <row>
         <entry><literal>AutoFileLock</></entry>
         <entry>Waiting to update the <filename>postgresql.auto.conf</> file.</entry>
        </row>
        <row>
         <entry><literal>ReplicationSlotAllocationLock</></entry>
         <entry>Waiting to allocate or free a replication slot.</entry>
        </row>
        <row>
         <entry><literal>ReplicationSlotControlLock</></entry>
         <entry>Waiting to read or update replication slot state.</entry>
        </row>
        <row>
         <entry><literal>CommitTsControlLock</></entry>
         <entry>Waiting to read or update transaction commit timestamps.</entry>
        </row>
        <row>
         <entry><literal>CommitTsLock</></entry>
         <entry>Waiting to read or update the last value set for the
         transaction timestamp.</entry>
        </row>
        <row>
         <entry><literal>ReplicationOriginLock</></entry>
         <entry>Waiting to setup, drop or use replication origin.</entry>
        </row>
        <row>
         <entry><literal>MultiXactTruncationLock</></entry>
         <entry>Waiting to read or truncate multixact information.</entry>
        </row>
        <row>
         <entry><literal>OldSnapshotTimeMapLock</></entry>
         <entry>Waiting to read or update old snapshot control information.</entry>
        </row>
        <row>
         <entry morerows="15"><literal>LWLockTranche</></entry>
         <entry><literal>clog</></entry>
         <entry>Waiting for I/O on a clog (transaction status) buffer.</entry>
        </row>
        <row>
         <entry><literal>commit_timestamp</></entry>
         <entry>Waiting for I/O on commit timestamp buffer.</entry>
        </row>
        <row>
         <entry><literal>subtrans</></entry>
         <entry>Waiting for I/O a subtransaction buffer.</entry>
        </row>
        <row>
         <entry><literal>multixact_offset</></entry>
         <entry>Waiting for I/O on a multixact offset buffer.</entry>
        </row>
        <row>
         <entry><literal>multixact_member</></entry>
         <entry>Waiting for I/O on a multixact_member buffer.</entry>
        </row>
        <row>
         <entry><literal>async</></entry>
         <entry>Waiting for I/O on an async (notify) buffer.</entry>
        </row>
        <row>
         <entry><literal>oldserxid</></entry>
         <entry>Waiting to I/O on an oldserxid buffer.</entry>
        </row>
        <row>
         <entry><literal>wal_insert</></entry>
         <entry>Waiting to insert WAL into a memory buffer.</entry>
        </row>
        <row>
         <entry><literal>buffer_content</></entry>
         <entry>Waiting to read or write a data page in memory.</entry>
        </row>
        <row>
         <entry><literal>buffer_io</></entry>
         <entry>Waiting for I/O on a data page.</entry>
        </row>
        <row>
         <entry><literal>replication_origin</></entry>
         <entry>Waiting to read or update the replication progress.</entry>
        </row>
        <row>
         <entry><literal>replication_slot_io</></entry>
         <entry>Waiting for I/O on a replication slot.</entry>
        </row>
        <row>
         <entry><literal>proc</></entry>
         <entry>Waiting to read or update the fast-path lock information.</entry>
        </row>
        <row>
         <entry><literal>buffer_mapping</></entry>
         <entry>Waiting to associate a data block with a buffer in the buffer
         pool.</entry>
        </row>
        <row>
         <entry><literal>lock_manager</></entry>
         <entry>Waiting to add or examine locks for backends, or waiting to
         join or exit a locking group (used by parallel query).</entry>
        </row>
        <row>
         <entry><literal>predicate_lock_manager</></entry>
         <entry>Waiting to add or examine predicate lock information.</entry>
        </row>
        <row>
         <entry morerows="9"><literal>Lock</></entry>
         <entry><literal>relation</></entry>
         <entry>Waiting to acquire a lock on a relation.</entry>
        </row>
        <row>
         <entry><literal>extend</></entry>
         <entry>Waiting to extend a relation.</entry>
        </row>
        <row>
         <entry><literal>page</></entry>
         <entry>Waiting to acquire a lock on page of a relation.</entry>
        </row>
        <row>
         <entry><literal>tuple</></entry>
         <entry>Waiting to acquire a lock on a tuple.</entry>
        </row>
        <row>
         <entry><literal>transactionid</></entry>
         <entry>Waiting for a transaction to finish.</entry>
        </row>
        <row>
         <entry><literal>virtualxid</></entry>
         <entry>Waiting to acquire a virtual xid lock.</entry>
        </row>
        <row>
         <entry><literal>speculative token</></entry>
         <entry>Waiting to acquire a speculative insertion lock.</entry>
        </row>
        <row>
         <entry><literal>object</></entry>
         <entry>Waiting to acquire a lock on a non-relation database object.</entry>
        </row>
        <row>
         <entry><literal>userlock</></entry>
         <entry>Waiting to acquire a userlock.</entry>
        </row>
        <row>
         <entry><literal>advisory</></entry>
         <entry>Waiting to acquire an advisory user lock.</entry>
        </row>
        <row>
         <entry><literal>BufferPin</></entry>
         <entry><literal>BufferPin</></entry>
         <entry>Waiting to acquire a pin on a buffer.</entry>
        </row>
        <row>
         <entry morerows="11"><literal>Activity</></entry>
         <entry><literal>ArchiverMain</></entry>
         <entry>Waiting in main loop of the archiver process.</entry>
        </row>
        <row>
         <entry><literal>AutoVacuumMain</></entry>
         <entry>Waiting in main loop of autovacuum launcher process.</entry>
        </row>
        <row>
         <entry><literal>BgWriterHibernate</></entry>
         <entry>Waiting in background writer process, hibernating.</entry>
        </row>
        <row>
         <entry><literal>BgWriterMain</></entry>
         <entry>Waiting in main loop of background writer process background worker.</entry>
        </row>
        <row>
         <entry><literal>CheckpointerMain</></entry>
         <entry>Waiting in main loop of checkpointer process.</entry>
        </row>
        <row>
         <entry><literal>PgStatMain</></entry>
         <entry>Waiting in main loop of the statistics collector process.</entry>
        </row>
        <row>
         <entry><literal>RecoveryWalAll</></entry>
         <entry>Waiting for WAL from any kind of source (local, archive or stream) at recovery.</entry>
        </row>
        <row>
         <entry><literal>RecoveryWalStream</></entry>
         <entry>Waiting for WAL from a stream at recovery.</entry>
        </row>
        <row>
         <entry><literal>SysLoggerMain</></entry>
         <entry>Waiting in main loop of syslogger process.</entry>
        </row>
        <row>
         <entry><literal>WalReceiverMain</></entry>
         <entry>Waiting in main loop of WAL receiver process.</entry>
        </row>
        <row>
         <entry><literal>WalSenderMain</></entry>
         <entry>Waiting in main loop of WAL sender process.</entry>
        </row>
        <row>
         <entry><literal>WalWriterMain</></entry>
         <entry>Waiting in main loop of WAL writer process.</entry>
        </row>
        <row>
         <entry morerows="5"><literal>Client</></entry>
         <entry><literal>ClientRead</></entry>
         <entry>Waiting to read data from the client.</entry>
        </row>
        <row>
         <entry><literal>ClientWrite</></entry>
         <entry>Waiting to write data from the client.</entry>
        </row>
        <row>
         <entry><literal>SSLOpenServer</></entry>
         <entry>Waiting for SSL while attempting connection.</entry>
        </row>
        <row>
         <entry><literal>WalReceiverWaitStart</></entry>
         <entry>Waiting for startup process to send initial data for streaming replication.</entry>
        </row>
        <row>
         <entry><literal>WalSenderWaitForWAL</></entry>
         <entry>Waiting for WAL to be flushed in WAL sender process.</entry>
        </row>
        <row>
         <entry><literal>WalSenderWriteData</></entry>
         <entry>Waiting for any activity when processing replies from WAL receiver in WAL sender process.</entry>
        </row>
        <row>
         <entry><literal>Extension</></entry>
         <entry><literal>Extension</></entry>
         <entry>Waiting in an extension.</entry>
        </row>
        <row>
         <entry morerows="9"><literal>IPC</></entry>
         <entry><literal>BgWorkerShutdown</></entry>
         <entry>Waiting for background worker to shut down.</entry>
        </row>
        <row>
         <entry><literal>BgWorkerStartup</></entry>
         <entry>Waiting for background worker to start up.</entry>
        </row>
        <row>
         <entry><literal>ExecuteGather</></entry>
         <entry>Waiting for activity from child process when executing <literal>Gather</> node.</entry>
        </row>
        <row>
         <entry><literal>MessageQueueInternal</></entry>
         <entry>Waiting for other process to be attached in shared message queue.</entry>
        </row>
        <row>
         <entry><literal>MessageQueuePutMessage</></entry>
         <entry>Waiting to write a protoocol message to a shared message queue.</entry>
        </row>
        <row>
         <entry><literal>MessageQueueReceive</></entry>
         <entry>Waiting to receive bytes from a shared message queue.</entry>
        </row>
        <row>
         <entry><literal>MessageQueueSend</></entry>
         <entry>Waiting to send bytes to a shared message queue.</entry>
        </row>
        <row>
         <entry><literal>ParallelFinish</></entry>
         <entry>Waiting for parallel workers to finish computing.</entry>
        </row>
        <row>
         <entry><literal>SafeSnapshot</></entry>
         <entry>Waiting for a snapshot for a <literal>READ ONLY DEFERRABLE</> transaction.</entry>
        </row>
        <row>
         <entry><literal>SyncRep</></entry>
         <entry>Waiting for confirmation from remote server during synchronous replication.</entry>
        </row>
        <row>
         <entry morerows="2"><literal>Timeout</></entry>
         <entry><literal>BaseBackupThrottle</></entry>
         <entry>Waiting during base backup when throttling activity.</entry>
        </row>
        <row>
         <entry><literal>PgSleep</></entry>
         <entry>Waiting in process that called <function>pg_sleep</>.</entry>
        </row>
        <row>
         <entry><literal>RecoveryApplyDelay</></entry>
         <entry>Waiting to apply WAL at recovery because it is delayed.</entry>
        </row>
      </tbody>
     </tgroup>
    </table>

   <note>
    <para>
     For tranches registered by extensions, the name is specified by extension
     and this will be displayed as <structfield>wait_event</>.  It is quite
     possible that user has registered the tranche in one of the backends (by
     having allocation in dynamic shared memory) in which case other backends
     won't have that information, so we display <literal>extension</> for such
     cases.
    </para>
   </note>

   <para>
     Here is an example of how wait events can be viewed

<programlisting>
SELECT pid, wait_event_type, wait_event FROM pg_stat_activity WHERE wait_event is NOT NULL;
 pid  | wait_event_type |  wait_event
------+-----------------+---------------
 2540 | Lock            | relation
 6644 | LWLockNamed     | ProcArrayLock
(2 rows)
</programlisting>
   </para>

  <table id="pg-stat-replication-view" xreflabel="pg_stat_replication">
   <title><structname>pg_stat_replication</structname> View</title>
   <tgroup cols="3">
    <thead>
    <row>
      <entry>Column</entry>
      <entry>Type</entry>
      <entry>Description</entry>
     </row>
    </thead>

   <tbody>
    <row>
     <entry><structfield>pid</></entry>
     <entry><type>integer</></entry>
     <entry>Process ID of a WAL sender process</entry>
    </row>
    <row>
     <entry><structfield>usesysid</></entry>
     <entry><type>oid</></entry>
     <entry>OID of the user logged into this WAL sender process</entry>
    </row>
    <row>
     <entry><structfield>usename</></entry>
     <entry><type>name</></entry>
     <entry>Name of the user logged into this WAL sender process</entry>
    </row>
    <row>
     <entry><structfield>application_name</></entry>
     <entry><type>text</></entry>
     <entry>Name of the application that is connected
      to this WAL sender</entry>
    </row>
    <row>
     <entry><structfield>client_addr</></entry>
     <entry><type>inet</></entry>
     <entry>IP address of the client connected to this WAL sender.
      If this field is null, it indicates that the client is
      connected via a Unix socket on the server machine.
     </entry>
    </row>
    <row>
     <entry><structfield>client_hostname</></entry>
     <entry><type>text</></entry>
     <entry>Host name of the connected client, as reported by a
      reverse DNS lookup of <structfield>client_addr</>. This field will
      only be non-null for IP connections, and only when <xref
      linkend="guc-log-hostname"> is enabled.
     </entry>
    </row>
    <row>
     <entry><structfield>client_port</></entry>
     <entry><type>integer</></entry>
     <entry>TCP port number that the client is using for communication
      with this WAL sender, or <literal>-1</> if a Unix socket is used
     </entry>
    </row>
    <row>
     <entry><structfield>backend_start</></entry>
     <entry><type>timestamp with time zone</></entry>
     <entry>Time when this process was started, i.e., when the
      client connected to this WAL sender
     </entry>
    </row>
    <row>
     <entry><structfield>backend_xmin</structfield></entry>
     <entry><type>xid</type></entry>
     <entry>This standby's <literal>xmin</> horizon reported
     by <xref linkend="guc-hot-standby-feedback">.</entry>
    </row>
    <row>
     <entry><structfield>state</></entry>
     <entry><type>text</></entry>
     <entry>Current WAL sender state.
       Possible values are:
       <itemizedlist>
         <listitem>
          <para>
           <literal>startup</>: This WAL sender is starting up.
          </para>
         </listitem>
         <listitem>
          <para>
           <literal>catchup</>: This WAL sender's connected standby is
           catching up with the primary.
          </para>
         </listitem>
         <listitem>
          <para>
           <literal>streaming</>: This WAL sender is streaming changes
           after its connected standby server has caught up with the primary.
          </para>
         </listitem>
         <listitem>
          <para>
           <literal>backup</>: This WAL sender is sending a backup.
          </para>
         </listitem>
       </itemizedlist>
     </entry>
    </row>
    <row>
     <entry><structfield>sent_location</></entry>
     <entry><type>pg_lsn</></entry>
     <entry>Last transaction log position sent on this connection</entry>
    </row>
    <row>
     <entry><structfield>write_location</></entry>
     <entry><type>pg_lsn</></entry>
     <entry>Last transaction log position written to disk by this standby
      server</entry>
    </row>
    <row>
     <entry><structfield>flush_location</></entry>
     <entry><type>pg_lsn</></entry>
     <entry>Last transaction log position flushed to disk by this standby
      server</entry>
    </row>
    <row>
     <entry><structfield>replay_location</></entry>
     <entry><type>pg_lsn</></entry>
     <entry>Last transaction log position replayed into the database on this
      standby server</entry>
    </row>
    <row>
     <entry><structfield>sync_priority</></entry>
     <entry><type>integer</></entry>
     <entry>Priority of this standby server for being chosen as the
      synchronous standby</entry>
    </row>
    <row>
     <entry><structfield>sync_state</></entry>
     <entry><type>text</></entry>
<<<<<<< HEAD
     <entry>Synchronous state of this standby server. It is <literal>quorum</>
     when standby is considered as a candidate of quorum commit.</entry>
=======
     <entry>Synchronous state of this standby server.
       Possible values are:
       <itemizedlist>
         <listitem>
          <para>
           <literal>async</>: This standby server is asynchronous.
          </para>
         </listitem>
         <listitem>
          <para>
           <literal>potential</>: This standby server is now asynchronous,
           but can potentially become synchronous if one of current
           synchronous ones fails.
          </para>
         </listitem>
         <listitem>
          <para>
           <literal>sync</>: This standby server is synchronous.
          </para>
         </listitem>
       </itemizedlist>
     </entry>
>>>>>>> dfe530a0
    </row>
   </tbody>
   </tgroup>
  </table>

  <para>
   The <structname>pg_stat_replication</structname> view will contain one row
   per WAL sender process, showing statistics about replication to that
   sender's connected standby server.  Only directly connected standbys are
   listed; no information is available about downstream standby servers.
  </para>

  <table id="pg-stat-wal-receiver-view" xreflabel="pg_stat_wal_receiver">
   <title><structname>pg_stat_wal_receiver</structname> View</title>
   <tgroup cols="3">
    <thead>
    <row>
      <entry>Column</entry>
      <entry>Type</entry>
      <entry>Description</entry>
     </row>
    </thead>

   <tbody>
    <row>
     <entry><structfield>pid</></entry>
     <entry><type>integer</></entry>
     <entry>Process ID of the WAL receiver process</entry>
    </row>
    <row>
     <entry><structfield>status</></entry>
     <entry><type>text</></entry>
     <entry>Activity status of the WAL receiver process</entry>
    </row>
    <row>
     <entry><structfield>receive_start_lsn</></entry>
     <entry><type>pg_lsn</></entry>
     <entry>First transaction log position used when WAL receiver is
      started</entry>
    </row>
    <row>
     <entry><structfield>receive_start_tli</></entry>
     <entry><type>integer</></entry>
     <entry>First timeline number used when WAL receiver is started</entry>
    </row>
    <row>
     <entry><structfield>received_lsn</></entry>
     <entry><type>pg_lsn</></entry>
     <entry>Last transaction log position already received and flushed to
      disk, the initial value of this field being the first log position used
      when WAL receiver is started</entry>
    </row>
    <row>
     <entry><structfield>received_tli</></entry>
     <entry><type>integer</></entry>
     <entry>Timeline number of last transaction log position received and
      flushed to disk, the initial value of this field being the timeline
      number of the first log position used when WAL receiver is started
     </entry>
    </row>
    <row>
     <entry><structfield>last_msg_send_time</></entry>
     <entry><type>timestamp with time zone</></entry>
     <entry>Send time of last message received from origin WAL sender</entry>
    </row>
    <row>
     <entry><structfield>last_msg_receipt_time</></entry>
     <entry><type>timestamp with time zone</></entry>
     <entry>Receipt time of last message received from origin WAL sender</entry>
    </row>
    <row>
     <entry><structfield>latest_end_lsn</></entry>
     <entry><type>pg_lsn</></entry>
     <entry>Last transaction log position reported to origin WAL sender</entry>
    </row>
    <row>
     <entry><structfield>latest_end_time</></entry>
     <entry><type>timestamp with time zone</></entry>
     <entry>Time of last transaction log position reported to origin WAL sender</entry>
    </row>
    <row>
     <entry><structfield>slot_name</></entry>
     <entry><type>text</></entry>
     <entry>Replication slot name used by this WAL receiver</entry>
    </row>
    <row>
     <entry><structfield>conninfo</></entry>
     <entry><type>text</></entry>
     <entry>
      Connection string used by this WAL receiver,
      with security-sensitive fields obfuscated.
     </entry>
    </row>
   </tbody>
   </tgroup>
  </table>

  <para>
   The <structname>pg_stat_wal_receiver</structname> view will contain only
   one row, showing statistics about the WAL receiver from that receiver's
   connected server.
  </para>

  <table id="pg-stat-ssl-view" xreflabel="pg_stat_ssl">
   <title><structname>pg_stat_ssl</structname> View</title>
   <tgroup cols="3">
    <thead>
    <row>
      <entry>Column</entry>
      <entry>Type</entry>
      <entry>Description</entry>
     </row>
    </thead>

   <tbody>
    <row>
     <entry><structfield>pid</></entry>
     <entry><type>integer</></entry>
     <entry>Process ID of a backend or WAL sender process</entry>
    </row>
    <row>
     <entry><structfield>ssl</></entry>
     <entry><type>boolean</></entry>
     <entry>True if SSL is used on this connection</entry>
    </row>
    <row>
     <entry><structfield>version</></entry>
     <entry><type>text</></entry>
     <entry>Version of SSL in use, or NULL if SSL is not in use
      on this connection</entry>
    </row>
    <row>
     <entry><structfield>cipher</></entry>
     <entry><type>text</></entry>
     <entry>Name of SSL cipher in use, or NULL if SSL is not in use
      on this connection</entry>
    </row>
    <row>
     <entry><structfield>bits</></entry>
     <entry><type>integer</></entry>
     <entry>Number of bits in the encryption algorithm used, or NULL
     if SSL is not used on this connection</entry>
    </row>
    <row>
     <entry><structfield>compression</></entry>
     <entry><type>boolean</></entry>
     <entry>True if SSL compression is in use, false if not,
      or NULL if SSL is not in use on this connection</entry>
    </row>
    <row>
     <entry><structfield>clientdn</></entry>
     <entry><type>text</></entry>
     <entry>Distinguished Name (DN) field from the client certificate
      used, or NULL if no client certificate was supplied or if SSL
      is not in use on this connection. This field is truncated if the
      DN field is longer than <symbol>NAMEDATALEN</symbol> (64 characters
      in a standard build)
     </entry>
    </row>
   </tbody>
   </tgroup>
  </table>

  <para>
   The <structname>pg_stat_ssl</structname> view will contain one row per
   backend or WAL sender process, showing statistics about SSL usage on
   this connection. It can be joined to <structname>pg_stat_activity</structname>
   or <structname>pg_stat_replication</structname> on the
   <structfield>pid</structfield> column to get more details about the
   connection.
  </para>


  <table id="pg-stat-archiver-view" xreflabel="pg_stat_archiver">
   <title><structname>pg_stat_archiver</structname> View</title>

   <tgroup cols="3">
    <thead>
     <row>
      <entry>Column</entry>
      <entry>Type</entry>
      <entry>Description</entry>
     </row>
    </thead>

    <tbody>
     <row>
      <entry><structfield>archived_count</></entry>
      <entry><type>bigint</type></entry>
      <entry>Number of WAL files that have been successfully archived</entry>
     </row>
     <row>
      <entry><structfield>last_archived_wal</></entry>
      <entry><type>text</type></entry>
      <entry>Name of the last WAL file successfully archived</entry>
     </row>
     <row>
      <entry><structfield>last_archived_time</></entry>
      <entry><type>timestamp with time zone</type></entry>
      <entry>Time of the last successful archive operation</entry>
     </row>
     <row>
      <entry><structfield>failed_count</></entry>
      <entry><type>bigint</type></entry>
      <entry>Number of failed attempts for archiving WAL files</entry>
     </row>
     <row>
      <entry><structfield>last_failed_wal</></entry>
      <entry><type>text</type></entry>
      <entry>Name of the WAL file of the last failed archival operation</entry>
     </row>
     <row>
      <entry><structfield>last_failed_time</></entry>
      <entry><type>timestamp with time zone</type></entry>
      <entry>Time of the last failed archival operation</entry>
     </row>
     <row>
      <entry><structfield>stats_reset</></entry>
      <entry><type>timestamp with time zone</type></entry>
      <entry>Time at which these statistics were last reset</entry>
     </row>
    </tbody>
   </tgroup>
  </table>

  <para>
   The <structname>pg_stat_archiver</structname> view will always have a
   single row, containing data about the archiver process of the cluster.
  </para>

  <table id="pg-stat-bgwriter-view" xreflabel="pg_stat_bgwriter">
   <title><structname>pg_stat_bgwriter</structname> View</title>

   <tgroup cols="3">
    <thead>
    <row>
      <entry>Column</entry>
      <entry>Type</entry>
      <entry>Description</entry>
     </row>
    </thead>

    <tbody>
     <row>
      <entry><structfield>checkpoints_timed</></entry>
      <entry><type>bigint</type></entry>
      <entry>Number of scheduled checkpoints that have been performed</entry>
     </row>
     <row>
      <entry><structfield>checkpoints_req</></entry>
      <entry><type>bigint</type></entry>
      <entry>Number of requested checkpoints that have been performed</entry>
     </row>
     <row>
      <entry><structfield>checkpoint_write_time</></entry>
      <entry><type>double precision</type></entry>
      <entry>
        Total amount of time that has been spent in the portion of
        checkpoint processing where files are written to disk, in milliseconds
      </entry>
     </row>
     <row>
      <entry><structfield>checkpoint_sync_time</></entry>
      <entry><type>double precision</type></entry>
      <entry>
        Total amount of time that has been spent in the portion of
        checkpoint processing where files are synchronized to disk, in
        milliseconds
      </entry>
     </row>
     <row>
      <entry><structfield>buffers_checkpoint</></entry>
      <entry><type>bigint</type></entry>
      <entry>Number of buffers written during checkpoints</entry>
     </row>
     <row>
      <entry><structfield>buffers_clean</></entry>
      <entry><type>bigint</type></entry>
      <entry>Number of buffers written by the background writer</entry>
     </row>
     <row>
      <entry><structfield>maxwritten_clean</></entry>
      <entry><type>bigint</type></entry>
      <entry>Number of times the background writer stopped a cleaning
       scan because it had written too many buffers</entry>
     </row>
     <row>
      <entry><structfield>buffers_backend</></entry>
      <entry><type>bigint</type></entry>
      <entry>Number of buffers written directly by a backend</entry>
     </row>
     <row>
      <entry><structfield>buffers_backend_fsync</></entry>
      <entry><type>bigint</type></entry>
      <entry>Number of times a backend had to execute its own
       <function>fsync</> call (normally the background writer handles those
       even when the backend does its own write)</entry>
     </row>
     <row>
      <entry><structfield>buffers_alloc</></entry>
      <entry><type>bigint</type></entry>
      <entry>Number of buffers allocated</entry>
     </row>
     <row>
      <entry><structfield>stats_reset</></entry>
      <entry><type>timestamp with time zone</type></entry>
      <entry>Time at which these statistics were last reset</entry>
     </row>
    </tbody>
    </tgroup>
  </table>

  <para>
   The <structname>pg_stat_bgwriter</structname> view will always have a
   single row, containing global data for the cluster.
  </para>

  <table id="pg-stat-database-view" xreflabel="pg_stat_database">
   <title><structname>pg_stat_database</structname> View</title>
   <tgroup cols="3">
    <thead>
    <row>
      <entry>Column</entry>
      <entry>Type</entry>
      <entry>Description</entry>
     </row>
    </thead>

   <tbody>
    <row>
     <entry><structfield>datid</></entry>
     <entry><type>oid</></entry>
     <entry>OID of a database</entry>
    </row>
    <row>
     <entry><structfield>datname</></entry>
     <entry><type>name</></entry>
     <entry>Name of this database</entry>
    </row>
    <row>
     <entry><structfield>numbackends</></entry>
     <entry><type>integer</></entry>
     <entry>Number of backends currently connected to this database.
     This is the only column in this view that returns a value reflecting
     current state; all other columns return the accumulated values since
     the last reset.</entry>
    </row>
    <row>
     <entry><structfield>xact_commit</></entry>
     <entry><type>bigint</></entry>
     <entry>Number of transactions in this database that have been
      committed</entry>
    </row>
    <row>
     <entry><structfield>xact_rollback</></entry>
     <entry><type>bigint</></entry>
     <entry>Number of transactions in this database that have been
      rolled back</entry>
    </row>
    <row>
     <entry><structfield>blks_read</></entry>
     <entry><type>bigint</></entry>
     <entry>Number of disk blocks read in this database</entry>
    </row>
    <row>
     <entry><structfield>blks_hit</></entry>
     <entry><type>bigint</></entry>
     <entry>Number of times disk blocks were found already in the buffer
      cache, so that a read was not necessary (this only includes hits in the
      PostgreSQL buffer cache, not the operating system's file system cache)
     </entry>
    </row>
    <row>
     <entry><structfield>tup_returned</></entry>
     <entry><type>bigint</></entry>
     <entry>Number of rows returned by queries in this database</entry>
    </row>
    <row>
     <entry><structfield>tup_fetched</></entry>
     <entry><type>bigint</></entry>
     <entry>Number of rows fetched by queries in this database</entry>
    </row>
    <row>
     <entry><structfield>tup_inserted</></entry>
     <entry><type>bigint</></entry>
     <entry>Number of rows inserted by queries in this database</entry>
    </row>
    <row>
     <entry><structfield>tup_updated</></entry>
     <entry><type>bigint</></entry>
     <entry>Number of rows updated by queries in this database</entry>
    </row>
    <row>
     <entry><structfield>tup_deleted</></entry>
     <entry><type>bigint</></entry>
     <entry>Number of rows deleted by queries in this database</entry>
    </row>
    <row>
     <entry><structfield>conflicts</></entry>
     <entry><type>bigint</></entry>
     <entry>Number of queries canceled due to conflicts with recovery
      in this database. (Conflicts occur only on standby servers; see
      <xref linkend="pg-stat-database-conflicts-view"> for details.)
     </entry>
    </row>
    <row>
     <entry><structfield>temp_files</></entry>
     <entry><type>bigint</></entry>
     <entry>Number of temporary files created by queries in this database.
      All temporary files are counted, regardless of why the temporary file
      was created (e.g., sorting or hashing), and regardless of the
      <xref linkend="guc-log-temp-files"> setting.
     </entry>
    </row>
    <row>
     <entry><structfield>temp_bytes</></entry>
     <entry><type>bigint</></entry>
     <entry>Total amount of data written to temporary files by queries in
      this database. All temporary files are counted, regardless of why
      the temporary file was created, and
      regardless of the <xref linkend="guc-log-temp-files"> setting.
     </entry>
    </row>
    <row>
     <entry><structfield>deadlocks</></entry>
     <entry><type>bigint</></entry>
     <entry>Number of deadlocks detected in this database</entry>
    </row>
    <row>
     <entry><structfield>blk_read_time</></entry>
     <entry><type>double precision</></entry>
     <entry>Time spent reading data file blocks by backends in this database,
      in milliseconds</entry>
    </row>
    <row>
     <entry><structfield>blk_write_time</></entry>
     <entry><type>double precision</></entry>
     <entry>Time spent writing data file blocks by backends in this database,
      in milliseconds</entry>
    </row>
    <row>
     <entry><structfield>stats_reset</></entry>
     <entry><type>timestamp with time zone</></entry>
     <entry>Time at which these statistics were last reset</entry>
    </row>
   </tbody>
   </tgroup>
  </table>

  <para>
   The <structname>pg_stat_database</structname> view will contain one row
   for each database in the cluster, showing database-wide statistics.
  </para>

  <table id="pg-stat-database-conflicts-view" xreflabel="pg_stat_database_conflicts">
   <title><structname>pg_stat_database_conflicts</structname> View</title>
   <tgroup cols="3">
    <thead>
    <row>
      <entry>Column</entry>
      <entry>Type</entry>
      <entry>Description</entry>
     </row>
    </thead>

   <tbody>
    <row>
     <entry><structfield>datid</></entry>
     <entry><type>oid</></entry>
     <entry>OID of a database</entry>
    </row>
    <row>
     <entry><structfield>datname</></entry>
     <entry><type>name</></entry>
     <entry>Name of this database</entry>
    </row>
    <row>
     <entry><structfield>confl_tablespace</></entry>
     <entry><type>bigint</></entry>
     <entry>Number of queries in this database that have been canceled due to
      dropped tablespaces</entry>
    </row>
    <row>
     <entry><structfield>confl_lock</></entry>
     <entry><type>bigint</></entry>
     <entry>Number of queries in this database that have been canceled due to
      lock timeouts</entry>
    </row>
    <row>
     <entry><structfield>confl_snapshot</></entry>
     <entry><type>bigint</></entry>
     <entry>Number of queries in this database that have been canceled due to
      old snapshots</entry>
    </row>
    <row>
     <entry><structfield>confl_bufferpin</></entry>
     <entry><type>bigint</></entry>
     <entry>Number of queries in this database that have been canceled due to
      pinned buffers</entry>
    </row>
    <row>
     <entry><structfield>confl_deadlock</></entry>
     <entry><type>bigint</></entry>
     <entry>Number of queries in this database that have been canceled due to
      deadlocks</entry>
    </row>
   </tbody>
   </tgroup>
  </table>

  <para>
   The <structname>pg_stat_database_conflicts</structname> view will contain
   one row per database, showing database-wide statistics about
   query cancels occurring due to conflicts with recovery on standby servers.
   This view will only contain information on standby servers, since
   conflicts do not occur on master servers.
  </para>

  <table id="pg-stat-all-tables-view" xreflabel="pg_stat_all_tables">
   <title><structname>pg_stat_all_tables</structname> View</title>
   <tgroup cols="3">
    <thead>
    <row>
      <entry>Column</entry>
      <entry>Type</entry>
      <entry>Description</entry>
     </row>
    </thead>

   <tbody>
    <row>
     <entry><structfield>relid</></entry>
     <entry><type>oid</></entry>
     <entry>OID of a table</entry>
    </row>
    <row>
     <entry><structfield>schemaname</></entry>
     <entry><type>name</></entry>
     <entry>Name of the schema that this table is in</entry>
    </row>
    <row>
     <entry><structfield>relname</></entry>
     <entry><type>name</></entry>
     <entry>Name of this table</entry>
    </row>
    <row>
     <entry><structfield>seq_scan</></entry>
     <entry><type>bigint</></entry>
     <entry>Number of sequential scans initiated on this table</entry>
    </row>
    <row>
     <entry><structfield>seq_tup_read</></entry>
     <entry><type>bigint</></entry>
     <entry>Number of live rows fetched by sequential scans</entry>
    </row>
    <row>
     <entry><structfield>idx_scan</></entry>
     <entry><type>bigint</></entry>
     <entry>Number of index scans initiated on this table</entry>
    </row>
    <row>
     <entry><structfield>idx_tup_fetch</></entry>
     <entry><type>bigint</></entry>
     <entry>Number of live rows fetched by index scans</entry>
    </row>
    <row>
     <entry><structfield>n_tup_ins</></entry>
     <entry><type>bigint</></entry>
     <entry>Number of rows inserted</entry>
    </row>
    <row>
     <entry><structfield>n_tup_upd</></entry>
     <entry><type>bigint</></entry>
     <entry>Number of rows updated (includes HOT updated rows)</entry>
    </row>
    <row>
     <entry><structfield>n_tup_del</></entry>
     <entry><type>bigint</></entry>
     <entry>Number of rows deleted</entry>
    </row>
    <row>
     <entry><structfield>n_tup_hot_upd</></entry>
     <entry><type>bigint</></entry>
     <entry>Number of rows HOT updated (i.e., with no separate index
      update required)</entry>
    </row>
    <row>
     <entry><structfield>n_live_tup</></entry>
     <entry><type>bigint</></entry>
     <entry>Estimated number of live rows</entry>
    </row>
    <row>
     <entry><structfield>n_dead_tup</></entry>
     <entry><type>bigint</></entry>
     <entry>Estimated number of dead rows</entry>
    </row>
    <row>
     <entry><structfield>n_mod_since_analyze</></entry>
     <entry><type>bigint</></entry>
     <entry>Estimated number of rows modified since this table was last analyzed</entry>
    </row>
    <row>
     <entry><structfield>last_vacuum</></entry>
     <entry><type>timestamp with time zone</></entry>
     <entry>Last time at which this table was manually vacuumed
      (not counting <command>VACUUM FULL</>)</entry>
    </row>
    <row>
     <entry><structfield>last_autovacuum</></entry>
     <entry><type>timestamp with time zone</></entry>
     <entry>Last time at which this table was vacuumed by the autovacuum
      daemon</entry>
    </row>
    <row>
     <entry><structfield>last_analyze</></entry>
     <entry><type>timestamp with time zone</></entry>
     <entry>Last time at which this table was manually analyzed</entry>
    </row>
    <row>
     <entry><structfield>last_autoanalyze</></entry>
     <entry><type>timestamp with time zone</></entry>
     <entry>Last time at which this table was analyzed by the autovacuum
      daemon</entry>
    </row>
    <row>
     <entry><structfield>vacuum_count</></entry>
     <entry><type>bigint</></entry>
     <entry>Number of times this table has been manually vacuumed
      (not counting <command>VACUUM FULL</>)</entry>
    </row>
    <row>
     <entry><structfield>autovacuum_count</></entry>
     <entry><type>bigint</></entry>
     <entry>Number of times this table has been vacuumed by the autovacuum
      daemon</entry>
    </row>
    <row>
     <entry><structfield>analyze_count</></entry>
     <entry><type>bigint</></entry>
     <entry>Number of times this table has been manually analyzed</entry>
    </row>
    <row>
     <entry><structfield>autoanalyze_count</></entry>
     <entry><type>bigint</></entry>
     <entry>Number of times this table has been analyzed by the autovacuum
      daemon</entry>
    </row>
   </tbody>
   </tgroup>
  </table>

  <para>
   The <structname>pg_stat_all_tables</structname> view will contain
   one row for each table in the current database (including TOAST
   tables), showing statistics about accesses to that specific table. The
   <structname>pg_stat_user_tables</structname> and
   <structname>pg_stat_sys_tables</structname> views
   contain the same information,
   but filtered to only show user and system tables respectively.
  </para>

  <table id="pg-stat-all-indexes-view" xreflabel="pg_stat_all_indexes">
   <title><structname>pg_stat_all_indexes</structname> View</title>
   <tgroup cols="3">
    <thead>
    <row>
      <entry>Column</entry>
      <entry>Type</entry>
      <entry>Description</entry>
     </row>
    </thead>

   <tbody>
    <row>
     <entry><structfield>relid</></entry>
     <entry><type>oid</></entry>
     <entry>OID of the table for this index</entry>
    </row>
    <row>
     <entry><structfield>indexrelid</></entry>
     <entry><type>oid</></entry>
     <entry>OID of this index</entry>
    </row>
    <row>
     <entry><structfield>schemaname</></entry>
     <entry><type>name</></entry>
     <entry>Name of the schema this index is in</entry>
    </row>
    <row>
     <entry><structfield>relname</></entry>
     <entry><type>name</></entry>
     <entry>Name of the table for this index</entry>
    </row>
    <row>
     <entry><structfield>indexrelname</></entry>
     <entry><type>name</></entry>
     <entry>Name of this index</entry>
    </row>
    <row>
     <entry><structfield>idx_scan</></entry>
     <entry><type>bigint</></entry>
     <entry>Number of index scans initiated on this index</entry>
    </row>
    <row>
     <entry><structfield>idx_tup_read</></entry>
     <entry><type>bigint</></entry>
     <entry>Number of index entries returned by scans on this index</entry>
    </row>
    <row>
     <entry><structfield>idx_tup_fetch</></entry>
     <entry><type>bigint</></entry>
     <entry>Number of live table rows fetched by simple index scans using this
      index</entry>
    </row>
   </tbody>
   </tgroup>
  </table>

  <para>
   The <structname>pg_stat_all_indexes</structname> view will contain
   one row for each index in the current database,
   showing statistics about accesses to that specific index. The
   <structname>pg_stat_user_indexes</structname> and
   <structname>pg_stat_sys_indexes</structname> views
   contain the same information,
   but filtered to only show user and system indexes respectively.
  </para>

  <para>
   Indexes can be used by simple index scans, <quote>bitmap</> index scans,
   and the optimizer.  In a bitmap scan
   the output of several indexes can be combined via AND or OR rules,
   so it is difficult to associate individual heap row fetches
   with specific indexes when a bitmap scan is used.  Therefore, a bitmap
   scan increments the
   <structname>pg_stat_all_indexes</>.<structfield>idx_tup_read</>
   count(s) for the index(es) it uses, and it increments the
   <structname>pg_stat_all_tables</>.<structfield>idx_tup_fetch</>
   count for the table, but it does not affect
   <structname>pg_stat_all_indexes</>.<structfield>idx_tup_fetch</>.
   The optimizer also accesses indexes to check for supplied constants
   whose values are outside the recorded range of the optimizer statistics
   because the optimizer statistics might be stale.
  </para>

  <note>
   <para>
    The <structfield>idx_tup_read</> and <structfield>idx_tup_fetch</> counts
    can be different even without any use of bitmap scans,
    because <structfield>idx_tup_read</> counts
    index entries retrieved from the index while <structfield>idx_tup_fetch</>
    counts live rows fetched from the table.  The latter will be less if any
    dead or not-yet-committed rows are fetched using the index, or if any
    heap fetches are avoided by means of an index-only scan.
   </para>
  </note>

  <table id="pg-statio-all-tables-view" xreflabel="pg_statio_all_tables">
   <title><structname>pg_statio_all_tables</structname> View</title>
   <tgroup cols="3">
    <thead>
    <row>
      <entry>Column</entry>
      <entry>Type</entry>
      <entry>Description</entry>
     </row>
    </thead>

   <tbody>
    <row>
     <entry><structfield>relid</></entry>
     <entry><type>oid</></entry>
     <entry>OID of a table</entry>
    </row>
    <row>
     <entry><structfield>schemaname</></entry>
     <entry><type>name</></entry>
     <entry>Name of the schema that this table is in</entry>
    </row>
    <row>
     <entry><structfield>relname</></entry>
     <entry><type>name</></entry>
     <entry>Name of this table</entry>
    </row>
    <row>
     <entry><structfield>heap_blks_read</></entry>
     <entry><type>bigint</></entry>
     <entry>Number of disk blocks read from this table</entry>
    </row>
    <row>
     <entry><structfield>heap_blks_hit</></entry>
     <entry><type>bigint</></entry>
     <entry>Number of buffer hits in this table</entry>
    </row>
    <row>
     <entry><structfield>idx_blks_read</></entry>
     <entry><type>bigint</></entry>
     <entry>Number of disk blocks read from all indexes on this table</entry>
    </row>
    <row>
     <entry><structfield>idx_blks_hit</></entry>
     <entry><type>bigint</></entry>
     <entry>Number of buffer hits in all indexes on this table</entry>
    </row>
    <row>
     <entry><structfield>toast_blks_read</></entry>
     <entry><type>bigint</></entry>
     <entry>Number of disk blocks read from this table's TOAST table (if any)</entry>
    </row>
    <row>
     <entry><structfield>toast_blks_hit</></entry>
     <entry><type>bigint</></entry>
     <entry>Number of buffer hits in this table's TOAST table (if any)</entry>
    </row>
    <row>
     <entry><structfield>tidx_blks_read</></entry>
     <entry><type>bigint</></entry>
     <entry>Number of disk blocks read from this table's TOAST table indexes (if any)</entry>
    </row>
    <row>
     <entry><structfield>tidx_blks_hit</></entry>
     <entry><type>bigint</></entry>
     <entry>Number of buffer hits in this table's TOAST table indexes (if any)</entry>
    </row>
   </tbody>
   </tgroup>
  </table>

  <para>
   The <structname>pg_statio_all_tables</structname> view will contain
   one row for each table in the current database (including TOAST
   tables), showing statistics about I/O on that specific table. The
   <structname>pg_statio_user_tables</structname> and
   <structname>pg_statio_sys_tables</structname> views
   contain the same information,
   but filtered to only show user and system tables respectively.
  </para>

  <table id="pg-statio-all-indexes-view" xreflabel="pg_statio_all_indexes">
   <title><structname>pg_statio_all_indexes</structname> View</title>
   <tgroup cols="3">
    <thead>
    <row>
      <entry>Column</entry>
      <entry>Type</entry>
      <entry>Description</entry>
     </row>
    </thead>

   <tbody>
    <row>
     <entry><structfield>relid</></entry>
     <entry><type>oid</></entry>
     <entry>OID of the table for this index</entry>
    </row>
    <row>
     <entry><structfield>indexrelid</></entry>
     <entry><type>oid</></entry>
     <entry>OID of this index</entry>
    </row>
    <row>
     <entry><structfield>schemaname</></entry>
     <entry><type>name</></entry>
     <entry>Name of the schema this index is in</entry>
    </row>
    <row>
     <entry><structfield>relname</></entry>
     <entry><type>name</></entry>
     <entry>Name of the table for this index</entry>
    </row>
    <row>
     <entry><structfield>indexrelname</></entry>
     <entry><type>name</></entry>
     <entry>Name of this index</entry>
    </row>
    <row>
     <entry><structfield>idx_blks_read</></entry>
     <entry><type>bigint</></entry>
     <entry>Number of disk blocks read from this index</entry>
    </row>
    <row>
     <entry><structfield>idx_blks_hit</></entry>
     <entry><type>bigint</></entry>
     <entry>Number of buffer hits in this index</entry>
    </row>
   </tbody>
   </tgroup>
  </table>

  <para>
   The <structname>pg_statio_all_indexes</structname> view will contain
   one row for each index in the current database,
   showing statistics about I/O on that specific index. The
   <structname>pg_statio_user_indexes</structname> and
   <structname>pg_statio_sys_indexes</structname> views
   contain the same information,
   but filtered to only show user and system indexes respectively.
  </para>

  <table id="pg-statio-all-sequences-view" xreflabel="pg_statio_all_sequences">
   <title><structname>pg_statio_all_sequences</structname> View</title>
   <tgroup cols="3">
    <thead>
    <row>
      <entry>Column</entry>
      <entry>Type</entry>
      <entry>Description</entry>
     </row>
    </thead>

   <tbody>
    <row>
     <entry><structfield>relid</></entry>
     <entry><type>oid</></entry>
     <entry>OID of a sequence</entry>
    </row>
    <row>
     <entry><structfield>schemaname</></entry>
     <entry><type>name</></entry>
     <entry>Name of the schema this sequence is in</entry>
    </row>
    <row>
     <entry><structfield>relname</></entry>
     <entry><type>name</></entry>
     <entry>Name of this sequence</entry>
    </row>
    <row>
     <entry><structfield>blks_read</></entry>
     <entry><type>bigint</></entry>
     <entry>Number of disk blocks read from this sequence</entry>
    </row>
    <row>
     <entry><structfield>blks_hit</></entry>
     <entry><type>bigint</></entry>
     <entry>Number of buffer hits in this sequence</entry>
    </row>
   </tbody>
   </tgroup>
  </table>

  <para>
   The <structname>pg_statio_all_sequences</structname> view will contain
   one row for each sequence in the current database,
   showing statistics about I/O on that specific sequence.
  </para>

  <table id="pg-stat-user-functions-view" xreflabel="pg_stat_user_functions">
   <title><structname>pg_stat_user_functions</structname> View</title>
   <tgroup cols="3">
    <thead>
    <row>
      <entry>Column</entry>
      <entry>Type</entry>
      <entry>Description</entry>
     </row>
    </thead>

   <tbody>
    <row>
     <entry><structfield>funcid</></entry>
     <entry><type>oid</></entry>
     <entry>OID of a function</entry>
    </row>
    <row>
     <entry><structfield>schemaname</></entry>
     <entry><type>name</></entry>
     <entry>Name of the schema this function is in</entry>
    </row>
    <row>
     <entry><structfield>funcname</></entry>
     <entry><type>name</></entry>
     <entry>Name of this function</entry>
    </row>
    <row>
     <entry><structfield>calls</></entry>
     <entry><type>bigint</></entry>
     <entry>Number of times this function has been called</entry>
    </row>
    <row>
     <entry><structfield>total_time</></entry>
     <entry><type>double precision</></entry>
     <entry>Total time spent in this function and all other functions
     called by it, in milliseconds</entry>
    </row>
    <row>
     <entry><structfield>self_time</></entry>
     <entry><type>double precision</></entry>
     <entry>Total time spent in this function itself, not including
     other functions called by it, in milliseconds</entry>
    </row>
   </tbody>
   </tgroup>
  </table>

  <para>
   The <structname>pg_stat_user_functions</structname> view will contain
   one row for each tracked function, showing statistics about executions of
   that function.  The <xref linkend="guc-track-functions"> parameter
   controls exactly which functions are tracked.
  </para>

 </sect2>

 <sect2 id="monitoring-stats-functions">
  <title>Statistics Functions</title>

  <para>
   Other ways of looking at the statistics can be set up by writing
   queries that use the same underlying statistics access functions used by
   the standard views shown above.  For details such as the functions' names,
   consult the definitions of the standard views.  (For example, in
   <application>psql</> you could issue <literal>\d+ pg_stat_activity</>.)
   The access functions for per-database statistics take a database OID as an
   argument to identify which database to report on.
   The per-table and per-index functions take a table or index OID.
   The functions for per-function statistics take a function OID.
   Note that only tables, indexes, and functions in the current database
   can be seen with these functions.
  </para>

  <para>
   Additional functions related to statistics collection are listed in <xref
   linkend="monitoring-stats-funcs-table">.
  </para>

  <table id="monitoring-stats-funcs-table">
   <title>Additional Statistics Functions</title>

   <tgroup cols="3">
    <thead>
     <row>
      <entry>Function</entry>
      <entry>Return Type</entry>
      <entry>Description</entry>
     </row>
    </thead>

    <tbody>

     <row>
       <!-- See also the entry for this in func.sgml -->
      <entry><literal><function>pg_backend_pid()</function></literal></entry>
      <entry><type>integer</type></entry>
      <entry>
       Process ID of the server process handling the current session
      </entry>
     </row>

     <row>
      <entry><literal><function>pg_stat_get_activity</function>(<type>integer</type>)</literal><indexterm><primary>pg_stat_get_activity</primary></indexterm></entry>
      <entry><type>setof record</type></entry>
      <entry>
       Returns a record of information about the backend with the specified PID, or
       one record for each active backend in the system if <symbol>NULL</symbol> is
       specified. The fields returned are a subset of those in the
       <structname>pg_stat_activity</structname> view.
      </entry>
     </row>

     <row>
      <entry><literal><function>pg_stat_get_snapshot_timestamp()</function></literal><indexterm><primary>pg_stat_get_snapshot_timestamp</primary></indexterm></entry>
      <entry><type>timestamp with time zone</type></entry>
      <entry>
       Returns the timestamp of the current statistics snapshot
      </entry>
     </row>

     <row>
      <entry><literal><function>pg_stat_clear_snapshot()</function></literal><indexterm><primary>pg_stat_clear_snapshot</primary></indexterm></entry>
      <entry><type>void</type></entry>
      <entry>
       Discard the current statistics snapshot
      </entry>
     </row>

     <row>
      <entry><literal><function>pg_stat_reset()</function></literal><indexterm><primary>pg_stat_reset</primary></indexterm></entry>
      <entry><type>void</type></entry>
      <entry>
       Reset all statistics counters for the current database to zero
       (requires superuser privileges by default, but EXECUTE for this
       function can be granted to others.)
      </entry>
     </row>

     <row>
      <entry><literal><function>pg_stat_reset_shared</function>(text)</literal><indexterm><primary>pg_stat_reset_shared</primary></indexterm></entry>
      <entry><type>void</type></entry>
      <entry>
       Reset some cluster-wide statistics counters to zero, depending on the
       argument (requires superuser privileges by default, but EXECUTE for
       this function can be granted to others).
       Calling <literal>pg_stat_reset_shared('bgwriter')</> will zero all the
       counters shown in the <structname>pg_stat_bgwriter</> view.
       Calling <literal>pg_stat_reset_shared('archiver')</> will zero all the
       counters shown in the <structname>pg_stat_archiver</> view.
      </entry>
     </row>

     <row>
      <entry><literal><function>pg_stat_reset_single_table_counters</function>(oid)</literal><indexterm><primary>pg_stat_reset_single_table_counters</primary></indexterm></entry>
      <entry><type>void</type></entry>
      <entry>
       Reset statistics for a single table or index in the current database to
       zero (requires superuser privileges by default, but EXECUTE for this
       function can be granted to others)
      </entry>
     </row>

     <row>
      <entry><literal><function>pg_stat_reset_single_function_counters</function>(oid)</literal><indexterm><primary>pg_stat_reset_single_function_counters</primary></indexterm></entry>
      <entry><type>void</type></entry>
      <entry>
       Reset statistics for a single function in the current database to
       zero (requires superuser privileges by default, but EXECUTE for this
       function can be granted to others)
      </entry>
     </row>
    </tbody>
   </tgroup>
  </table>

  <para>
   <function>pg_stat_get_activity</function>, the underlying function of
   the <structname>pg_stat_activity</> view, returns a set of records
   containing all the available information about each backend process.
   Sometimes it may be more convenient to obtain just a subset of this
   information.  In such cases, an older set of per-backend statistics
   access functions can be used; these are shown in <xref
   linkend="monitoring-stats-backend-funcs-table">.
   These access functions use a backend ID number, which ranges from one
   to the number of currently active backends.
   The function <function>pg_stat_get_backend_idset</function> provides a
   convenient way to generate one row for each active backend for
   invoking these functions.  For example, to show the <acronym>PID</>s and
   current queries of all backends:

<programlisting>
SELECT pg_stat_get_backend_pid(s.backendid) AS pid,
       pg_stat_get_backend_activity(s.backendid) AS query
    FROM (SELECT pg_stat_get_backend_idset() AS backendid) AS s;
</programlisting>
  </para>

  <table id="monitoring-stats-backend-funcs-table">
   <title>Per-Backend Statistics Functions</title>

   <tgroup cols="3">
    <thead>
     <row>
      <entry>Function</entry>
      <entry>Return Type</entry>
      <entry>Description</entry>
     </row>
    </thead>

    <tbody>

     <row>
      <entry><literal><function>pg_stat_get_backend_idset()</function></literal></entry>
      <entry><type>setof integer</type></entry>
      <entry>Set of currently active backend ID numbers (from 1 to the
       number of active backends)</entry>
     </row>

     <row>
      <entry><literal><function>pg_stat_get_backend_activity(integer)</function></literal></entry>
      <entry><type>text</type></entry>
      <entry>Text of this backend's most recent query</>
     </row>

     <row>
      <entry><literal><function>pg_stat_get_backend_activity_start(integer)</function></literal></entry>
      <entry><type>timestamp with time zone</type></entry>
      <entry>Time when the most recent query was started</entry>
     </row>

     <row>
      <entry><literal><function>pg_stat_get_backend_client_addr(integer)</function></literal></entry>
      <entry><type>inet</type></entry>
      <entry>IP address of the client connected to this backend</entry>
     </row>

     <row>
      <entry><literal><function>pg_stat_get_backend_client_port(integer)</function></literal></entry>
      <entry><type>integer</type></entry>
      <entry>TCP port number that the client is using for communication</entry>
     </row>

     <row>
      <entry><literal><function>pg_stat_get_backend_dbid(integer)</function></literal></entry>
      <entry><type>oid</type></entry>
      <entry>OID of the database this backend is connected to</entry>
     </row>

     <row>
      <entry><literal><function>pg_stat_get_backend_pid(integer)</function></literal></entry>
      <entry><type>integer</type></entry>
      <entry>Process ID of this backend</entry>
     </row>

     <row>
      <entry><literal><function>pg_stat_get_backend_start(integer)</function></literal></entry>
      <entry><type>timestamp with time zone</type></entry>
      <entry>Time when this process was started</entry>
     </row>

     <row>
      <entry><literal><function>pg_stat_get_backend_userid(integer)</function></literal></entry>
      <entry><type>oid</type></entry>
      <entry>OID of the user logged into this backend</entry>
     </row>

      <row>
       <entry><literal><function>pg_stat_get_backend_wait_event_type(integer)</function></literal></entry>
       <entry><type>text</type></entry>
        <entry>Wait event type name if backend is currently waiting, otherwise NULL.
        See <xref linkend="wait-event-table"> for details.
        </entry>
      </row>

     <row>
      <entry><literal><function>pg_stat_get_backend_wait_event(integer)</function></literal></entry>
      <entry><type>text</type></entry>
       <entry>Wait event name if backend is currently waiting, otherwise NULL.
       See <xref linkend="wait-event-table"> for details.
       </entry>
     </row>

     <row>
      <entry><literal><function>pg_stat_get_backend_xact_start(integer)</function></literal></entry>
      <entry><type>timestamp with time zone</type></entry>
      <entry>Time when the current transaction was started</entry>
     </row>

    </tbody>
   </tgroup>
  </table>

 </sect2>
 </sect1>

 <sect1 id="monitoring-locks">
  <title>Viewing Locks</title>

  <indexterm zone="monitoring-locks">
   <primary>lock</primary>
   <secondary>monitoring</secondary>
  </indexterm>

  <para>
   Another useful tool for monitoring database activity is the
   <structname>pg_locks</structname> system table.  It allows the
   database administrator to view information about the outstanding
   locks in the lock manager. For example, this capability can be used
   to:

   <itemizedlist>
    <listitem>
     <para>
      View all the locks currently outstanding, all the locks on
      relations in a particular database, all the locks on a
      particular relation, or all the locks held by a particular
      <productname>PostgreSQL</productname> session.
     </para>
    </listitem>

    <listitem>
     <para>
      Determine the relation in the current database with the most
      ungranted locks (which might be a source of contention among
      database clients).
     </para>
    </listitem>

    <listitem>
     <para>
      Determine the effect of lock contention on overall database
      performance, as well as the extent to which contention varies
      with overall database traffic.
     </para>
    </listitem>
   </itemizedlist>

   Details of the <structname>pg_locks</structname> view appear in
   <xref linkend="view-pg-locks">.
   For more information on locking and managing concurrency with
   <productname>PostgreSQL</productname>, refer to <xref linkend="mvcc">.
  </para>
 </sect1>

 <sect1 id="progress-reporting">
  <title>Progress Reporting</title>

  <para>
   <productname>PostgreSQL</> has the ability to report the progress of
   certain commands during command execution.  Currently, the only command
   which supports progress reporting is <command>VACUUM</>.  This may be
   expanded in the future.
  </para>

 <sect2 id="vacuum-progress-reporting">
  <title>VACUUM Progress Reporting</title>

  <para>
   Whenever <command>VACUUM</> is running, the
   <structname>pg_stat_progress_vacuum</structname> view will contain
   one row for each backend (including autovacuum worker processes) that is
   currently vacuuming.  The tables below describe the information
   that will be reported and provide information about how to interpret it.
   Progress reporting is not currently supported for <command>VACUUM FULL</>
   and backends running <command>VACUUM FULL</> will not be listed in this
   view.
  </para>

  <table id="pg-stat-progress-vacuum-view" xreflabel="pg_stat_progress_vacuum">
   <title><structname>pg_stat_progress_vacuum</structname> View</title>
   <tgroup cols="3">
    <thead>
    <row>
      <entry>Column</entry>
      <entry>Type</entry>
      <entry>Description</entry>
     </row>
    </thead>

   <tbody>
    <row>
     <entry><structfield>pid</></entry>
     <entry><type>integer</></entry>
     <entry>Process ID of backend.</entry>
    </row>
    <row>
     <entry><structfield>datid</></entry>
     <entry><type>oid</></entry>
     <entry>OID of the database to which this backend is connected.</entry>
    </row>
    <row>
     <entry><structfield>datname</></entry>
     <entry><type>name</></entry>
     <entry>Name of the database to which this backend is connected.</entry>
    </row>
    <row>
     <entry><structfield>relid</></entry>
     <entry><type>oid</></entry>
     <entry>OID of the table being vacuumed.</entry>
    </row>
    <row>
     <entry><structfield>phase</></entry>
     <entry><type>text</></entry>
     <entry>
       Current processing phase of vacuum.  See <xref linkend='vacuum-phases'>.
     </entry>
    </row>
    <row>
     <entry><structfield>heap_blks_total</></entry>
     <entry><type>bigint</></entry>
     <entry>
       Total number of heap blocks in the table.  This number is reported
       as of the beginning of the scan; blocks added later will not be (and
       need not be) visited by this <command>VACUUM</>.
     </entry>
    </row>
    <row>
     <entry><structfield>heap_blks_scanned</></entry>
     <entry><type>bigint</></entry>
     <entry>
       Number of heap blocks scanned.  Because the
       <link linkend="storage-vm">visibility map</> is used to optimize scans,
       some blocks will be skipped without inspection; skipped blocks are
       included in this total, so that this number will eventually become
       equal to <structfield>heap_blks_total</> when the vacuum is complete.
       This counter only advances when the phase is <literal>scanning heap</>.
     </entry>
    </row>
    <row>
     <entry><structfield>heap_blks_vacuumed</></entry>
     <entry><type>bigint</></entry>
     <entry>
       Number of heap blocks vacuumed.  Unless the table has no indexes, this
       counter only advances when the phase is <literal>vacuuming heap</>.
       Blocks that contain no dead tuples are skipped, so the counter may
       sometimes skip forward in large increments.
     </entry>
    </row>
    <row>
     <entry><structfield>index_vacuum_count</></entry>
     <entry><type>bigint</></entry>
     <entry>
       Number of completed index vacuum cycles.
     </entry>
    </row>
    <row>
     <entry><structfield>max_dead_tuples</></entry>
     <entry><type>bigint</></entry>
     <entry>
      Number of dead tuples that we can store before needing to perform
      an index vacuum cycle, based on
      <xref linkend="guc-maintenance-work-mem">.
     </entry>
    </row>
    <row>
     <entry><structfield>num_dead_tuples</></entry>
     <entry><type>bigint</></entry>
     <entry>
       Number of dead tuples collected since the last index vacuum cycle.
     </entry>
    </row>
   </tbody>
   </tgroup>
  </table>

  <table id="vacuum-phases">
   <title>VACUUM phases</title>
   <tgroup cols="2">
    <thead>
    <row>
      <entry>Phase</entry>
      <entry>Description</entry>
     </row>
    </thead>

   <tbody>
    <row>
     <entry><literal>initializing</literal></entry>
     <entry>
       <command>VACUUM</> is preparing to begin scanning the heap.  This
       phase is expected to be very brief.
     </entry>
    </row>
    <row>
     <entry><literal>scanning heap</literal></entry>
     <entry>
       <command>VACUUM</> is currently scanning the heap.  It will prune and
       defragment each page if required, and possibly perform freezing
       activity.  The <structfield>heap_blks_scanned</> column can be used
       to monitor the progress of the scan.
     </entry>
    </row>
    <row>
     <entry><literal>vacuuming indexes</literal></entry>
     <entry>
       <command>VACUUM</> is currently vacuuming the indexes.  If a table has
       any indexes, this will happen at least once per vacuum, after the heap
       has been completely scanned.  It may happen multiple times per vacuum
       if <xref linkend="guc-maintenance-work-mem"> is insufficient to
       store the number of dead tuples found.
     </entry>
    </row>
    <row>
     <entry><literal>vacuuming heap</literal></entry>
     <entry>
       <command>VACUUM</> is currently vacuuming the heap.  Vacuuming the heap
       is distinct from scanning the heap, and occurs after each instance of
       vacuuming indexes.  If <structfield>heap_blks_scanned</> is less than
       <structfield>heap_blks_total</>, the system will return to scanning
       the heap after this phase is completed; otherwise, it will begin
       cleaning up indexes after this phase is completed.
     </entry>
    </row>
    <row>
     <entry><literal>cleaning up indexes</literal></entry>
     <entry>
       <command>VACUUM</> is currently cleaning up indexes.  This occurs after
       the heap has been completely scanned and all vacuuming of the indexes
       and the heap has been completed.
     </entry>
    </row>
    <row>
     <entry><literal>truncating heap</literal></entry>
     <entry>
       <command>VACUUM</> is currently truncating the heap so as to return
       empty pages at the end of the relation to the operating system.  This
       occurs after cleaning up indexes.
     </entry>
    </row>
    <row>
     <entry><literal>performing final cleanup</literal></entry>
     <entry>
       <command>VACUUM</> is performing final cleanup.  During this phase,
       <command>VACUUM</> will vacuum the free space map, update statistics
       in <literal>pg_class</>, and report statistics to the statistics
       collector.  When this phase is completed, <command>VACUUM</> will end.
     </entry>
    </row>
   </tbody>
   </tgroup>
  </table>

 </sect2>
 </sect1>

 <sect1 id="dynamic-trace">
  <title>Dynamic Tracing</title>

 <indexterm zone="dynamic-trace">
  <primary>DTrace</primary>
 </indexterm>

  <para>
   <productname>PostgreSQL</productname> provides facilities to support
   dynamic tracing of the database server. This allows an external
   utility to be called at specific points in the code and thereby trace
   execution.
  </para>

  <para>
   A number of probes or trace points are already inserted into the source
   code. These probes are intended to be used by database developers and
   administrators. By default the probes are not compiled into
   <productname>PostgreSQL</productname>; the user needs to explicitly tell
   the configure script to make the probes available.
  </para>

  <para>
   Currently, the
   <ulink url="https://en.wikipedia.org/wiki/DTrace">DTrace</ulink>
   utility is supported, which, at the time of this writing, is available
   on Solaris, macOS, FreeBSD, NetBSD, and Oracle Linux.  The
   <ulink url="http://sourceware.org/systemtap/">SystemTap</ulink> project
   for Linux provides a DTrace equivalent and can also be used.  Supporting other dynamic
   tracing utilities is theoretically possible by changing the definitions for
   the macros in <filename>src/include/utils/probes.h</>.
  </para>

  <sect2 id="compiling-for-trace">
   <title>Compiling for Dynamic Tracing</title>

  <para>
   By default, probes are not available, so you will need to
   explicitly tell the configure script to make the probes available
   in <productname>PostgreSQL</productname>. To include DTrace support
   specify <option>--enable-dtrace</> to configure.  See <xref
   linkend="install-procedure"> for further information.
  </para>
  </sect2>

  <sect2 id="trace-points">
   <title>Built-in Probes</title>

  <para>
   A number of standard probes are provided in the source code,
   as shown in <xref linkend="dtrace-probe-point-table">;
   <xref linkend="typedefs-table">
   shows the types used in the probes.  More probes can certainly be
   added to enhance <productname>PostgreSQL</>'s observability.
  </para>

 <table id="dtrace-probe-point-table">
  <title>Built-in DTrace Probes</title>
  <tgroup cols="3">
   <thead>
    <row>
     <entry>Name</entry>
     <entry>Parameters</entry>
     <entry>Description</entry>
    </row>
   </thead>

   <tbody>

    <row>
     <entry><literal>transaction-start</literal></entry>
     <entry><literal>(LocalTransactionId)</literal></entry>
     <entry>Probe that fires at the start of a new transaction.
      arg0 is the transaction ID.</entry>
    </row>
    <row>
     <entry><literal>transaction-commit</literal></entry>
     <entry><literal>(LocalTransactionId)</literal></entry>
     <entry>Probe that fires when a transaction completes successfully.
      arg0 is the transaction ID.</entry>
    </row>
    <row>
     <entry><literal>transaction-abort</literal></entry>
     <entry><literal>(LocalTransactionId)</literal></entry>
     <entry>Probe that fires when a transaction completes unsuccessfully.
      arg0 is the transaction ID.</entry>
    </row>
    <row>
     <entry><literal>query-start</literal></entry>
     <entry><literal>(const char *)</literal></entry>
     <entry>Probe that fires when the processing of a query is started.
      arg0 is the query string.</entry>
    </row>
    <row>
     <entry><literal>query-done</literal></entry>
     <entry><literal>(const char *)</literal></entry>
     <entry>Probe that fires when the processing of a query is complete.
      arg0 is the query string.</entry>
    </row>
    <row>
     <entry><literal>query-parse-start</literal></entry>
     <entry><literal>(const char *)</literal></entry>
     <entry>Probe that fires when the parsing of a query is started.
      arg0 is the query string.</entry>
    </row>
    <row>
     <entry><literal>query-parse-done</literal></entry>
     <entry><literal>(const char *)</literal></entry>
     <entry>Probe that fires when the parsing of a query is complete.
      arg0 is the query string.</entry>
    </row>
    <row>
     <entry><literal>query-rewrite-start</literal></entry>
     <entry><literal>(const char *)</literal></entry>
     <entry>Probe that fires when the rewriting of a query is started.
      arg0 is the query string.</entry>
    </row>
    <row>
     <entry><literal>query-rewrite-done</literal></entry>
     <entry><literal>(const char *)</literal></entry>
     <entry>Probe that fires when the rewriting of a query is complete.
      arg0 is the query string.</entry>
    </row>
    <row>
     <entry><literal>query-plan-start</literal></entry>
     <entry><literal>()</literal></entry>
     <entry>Probe that fires when the planning of a query is started.</entry>
    </row>
    <row>
     <entry><literal>query-plan-done</literal></entry>
     <entry><literal>()</literal></entry>
     <entry>Probe that fires when the planning of a query is complete.</entry>
    </row>
    <row>
     <entry><literal>query-execute-start</literal></entry>
     <entry><literal>()</literal></entry>
     <entry>Probe that fires when the execution of a query is started.</entry>
    </row>
    <row>
     <entry><literal>query-execute-done</literal></entry>
     <entry><literal>()</literal></entry>
     <entry>Probe that fires when the execution of a query is complete.</entry>
    </row>
    <row>
     <entry><literal>statement-status</literal></entry>
     <entry><literal>(const char *)</literal></entry>
     <entry>Probe that fires anytime the server process updates its
      <structname>pg_stat_activity</>.<structfield>status</>.
      arg0 is the new status string.</entry>
    </row>
    <row>
     <entry><literal>checkpoint-start</literal></entry>
     <entry><literal>(int)</literal></entry>
     <entry>Probe that fires when a checkpoint is started.
      arg0 holds the bitwise flags used to distinguish different checkpoint
      types, such as shutdown, immediate or force.</entry>
    </row>
    <row>
     <entry><literal>checkpoint-done</literal></entry>
     <entry><literal>(int, int, int, int, int)</literal></entry>
     <entry>Probe that fires when a checkpoint is complete.
      (The probes listed next fire in sequence during checkpoint processing.)
      arg0 is the number of buffers written. arg1 is the total number of
      buffers. arg2, arg3 and arg4 contain the number of WAL files added,
      removed and recycled respectively.</entry>
    </row>
    <row>
     <entry><literal>clog-checkpoint-start</literal></entry>
     <entry><literal>(bool)</literal></entry>
     <entry>Probe that fires when the CLOG portion of a checkpoint is started.
      arg0 is true for normal checkpoint, false for shutdown
      checkpoint.</entry>
    </row>
    <row>
     <entry><literal>clog-checkpoint-done</literal></entry>
     <entry><literal>(bool)</literal></entry>
     <entry>Probe that fires when the CLOG portion of a checkpoint is
      complete. arg0 has the same meaning as for <literal>clog-checkpoint-start</literal>.</entry>
    </row>
    <row>
     <entry><literal>subtrans-checkpoint-start</literal></entry>
     <entry><literal>(bool)</literal></entry>
     <entry>Probe that fires when the SUBTRANS portion of a checkpoint is
      started.
      arg0 is true for normal checkpoint, false for shutdown
      checkpoint.</entry>
    </row>
    <row>
     <entry><literal>subtrans-checkpoint-done</literal></entry>
     <entry><literal>(bool)</literal></entry>
     <entry>Probe that fires when the SUBTRANS portion of a checkpoint is
      complete. arg0 has the same meaning as for
      <literal>subtrans-checkpoint-start</literal>.</entry>
    </row>
    <row>
     <entry><literal>multixact-checkpoint-start</literal></entry>
     <entry><literal>(bool)</literal></entry>
     <entry>Probe that fires when the MultiXact portion of a checkpoint is
      started.
      arg0 is true for normal checkpoint, false for shutdown
      checkpoint.</entry>
    </row>
    <row>
     <entry><literal>multixact-checkpoint-done</literal></entry>
     <entry><literal>(bool)</literal></entry>
     <entry>Probe that fires when the MultiXact portion of a checkpoint is
      complete. arg0 has the same meaning as for
      <literal>multixact-checkpoint-start</literal>.</entry>
    </row>
    <row>
     <entry><literal>buffer-checkpoint-start</literal></entry>
     <entry><literal>(int)</literal></entry>
     <entry>Probe that fires when the buffer-writing portion of a checkpoint
      is started.
      arg0 holds the bitwise flags used to distinguish different checkpoint
      types, such as shutdown, immediate or force.</entry>
    </row>
    <row>
     <entry><literal>buffer-sync-start</literal></entry>
     <entry><literal>(int, int)</literal></entry>
     <entry>Probe that fires when we begin to write dirty buffers during
      checkpoint (after identifying which buffers must be written).
      arg0 is the total number of buffers.
      arg1 is the number that are currently dirty and need to be written.</entry>
    </row>
    <row>
     <entry><literal>buffer-sync-written</literal></entry>
     <entry><literal>(int)</literal></entry>
     <entry>Probe that fires after each buffer is written during checkpoint.
      arg0 is the ID number of the buffer.</entry>
    </row>
    <row>
     <entry><literal>buffer-sync-done</literal></entry>
     <entry><literal>(int, int, int)</literal></entry>
     <entry>Probe that fires when all dirty buffers have been written.
      arg0 is the total number of buffers.
      arg1 is the number of buffers actually written by the checkpoint process.
      arg2 is the number that were expected to be written (arg1 of
      <literal>buffer-sync-start</literal>); any difference reflects other processes flushing
      buffers during the checkpoint.</entry>
    </row>
    <row>
     <entry><literal>buffer-checkpoint-sync-start</literal></entry>
     <entry><literal>()</literal></entry>
     <entry>Probe that fires after dirty buffers have been written to the
      kernel, and before starting to issue fsync requests.</entry>
    </row>
    <row>
     <entry><literal>buffer-checkpoint-done</literal></entry>
     <entry><literal>()</literal></entry>
     <entry>Probe that fires when syncing of buffers to disk is
      complete.</entry>
    </row>
    <row>
     <entry><literal>twophase-checkpoint-start</literal></entry>
     <entry><literal>()</literal></entry>
     <entry>Probe that fires when the two-phase portion of a checkpoint is
      started.</entry>
    </row>
    <row>
     <entry><literal>twophase-checkpoint-done</literal></entry>
     <entry><literal>()</literal></entry>
     <entry>Probe that fires when the two-phase portion of a checkpoint is
      complete.</entry>
    </row>
    <row>
     <entry><literal>buffer-read-start</literal></entry>
     <entry><literal>(ForkNumber, BlockNumber, Oid, Oid, Oid, int, bool)</literal></entry>
     <entry>Probe that fires when a buffer read is started.
      arg0 and arg1 contain the fork and block numbers of the page (but
      arg1 will be -1 if this is a relation extension request).
      arg2, arg3, and arg4 contain the tablespace, database, and relation OIDs
      identifying the relation.
      arg5 is the ID of the backend which created the temporary relation for a
      local buffer, or <symbol>InvalidBackendId</symbol> (-1) for a shared buffer.
      arg6 is true for a relation extension request, false for normal
      read.</entry>
    </row>
    <row>
     <entry><literal>buffer-read-done</literal></entry>
     <entry><literal>(ForkNumber, BlockNumber, Oid, Oid, Oid, int, bool, bool)</literal></entry>
     <entry>Probe that fires when a buffer read is complete.
      arg0 and arg1 contain the fork and block numbers of the page (if this
      is a relation extension request, arg1 now contains the block number
      of the newly added block).
      arg2, arg3, and arg4 contain the tablespace, database, and relation OIDs
      identifying the relation.
      arg5 is the ID of the backend which created the temporary relation for a
      local buffer, or <symbol>InvalidBackendId</symbol> (-1) for a shared buffer.
      arg6 is true for a relation extension request, false for normal
      read.
      arg7 is true if the buffer was found in the pool, false if not.</entry>
    </row>
    <row>
     <entry><literal>buffer-flush-start</literal></entry>
     <entry><literal>(ForkNumber, BlockNumber, Oid, Oid, Oid)</literal></entry>
     <entry>Probe that fires before issuing any write request for a shared
      buffer.
      arg0 and arg1 contain the fork and block numbers of the page.
      arg2, arg3, and arg4 contain the tablespace, database, and relation OIDs
      identifying the relation.</entry>
    </row>
    <row>
     <entry><literal>buffer-flush-done</literal></entry>
     <entry><literal>(ForkNumber, BlockNumber, Oid, Oid, Oid)</literal></entry>
     <entry>Probe that fires when a write request is complete.  (Note
      that this just reflects the time to pass the data to the kernel;
      it's typically not actually been written to disk yet.)
      The arguments are the same as for <literal>buffer-flush-start</literal>.</entry>
    </row>
    <row>
     <entry><literal>buffer-write-dirty-start</literal></entry>
     <entry><literal>(ForkNumber, BlockNumber, Oid, Oid, Oid)</literal></entry>
     <entry>Probe that fires when a server process begins to write a dirty
      buffer.  (If this happens often, it implies that
      <xref linkend="guc-shared-buffers"> is too
      small or the background writer control parameters need adjustment.)
      arg0 and arg1 contain the fork and block numbers of the page.
      arg2, arg3, and arg4 contain the tablespace, database, and relation OIDs
      identifying the relation.</entry>
    </row>
    <row>
     <entry><literal>buffer-write-dirty-done</literal></entry>
     <entry><literal>(ForkNumber, BlockNumber, Oid, Oid, Oid)</literal></entry>
     <entry>Probe that fires when a dirty-buffer write is complete.
      The arguments are the same as for <literal>buffer-write-dirty-start</literal>.</entry>
    </row>
    <row>
     <entry><literal>wal-buffer-write-dirty-start</literal></entry>
     <entry><literal>()</literal></entry>
     <entry>Probe that fires when a server process begins to write a
      dirty WAL buffer because no more WAL buffer space is available.
      (If this happens often, it implies that
      <xref linkend="guc-wal-buffers"> is too small.)</entry>
    </row>
    <row>
     <entry><literal>wal-buffer-write-dirty-done</literal></entry>
     <entry><literal>()</literal></entry>
     <entry>Probe that fires when a dirty WAL buffer write is complete.</entry>
    </row>
    <row>
     <entry><literal>xlog-insert</literal></entry>
     <entry><literal>(unsigned char, unsigned char)</literal></entry>
     <entry>Probe that fires when a WAL record is inserted.
      arg0 is the resource manager (rmid) for the record.
      arg1 contains the info flags.</entry>
    </row>
    <row>
     <entry><literal>xlog-switch</literal></entry>
     <entry><literal>()</literal></entry>
     <entry>Probe that fires when a WAL segment switch is requested.</entry>
    </row>
    <row>
     <entry><literal>smgr-md-read-start</literal></entry>
     <entry><literal>(ForkNumber, BlockNumber, Oid, Oid, Oid, int)</literal></entry>
     <entry>Probe that fires when beginning to read a block from a relation.
      arg0 and arg1 contain the fork and block numbers of the page.
      arg2, arg3, and arg4 contain the tablespace, database, and relation OIDs
      identifying the relation.
      arg5 is the ID of the backend which created the temporary relation for a
      local buffer, or <symbol>InvalidBackendId</symbol> (-1) for a shared buffer.</entry>
    </row>
    <row>
     <entry><literal>smgr-md-read-done</literal></entry>
     <entry><literal>(ForkNumber, BlockNumber, Oid, Oid, Oid, int, int, int)</literal></entry>
     <entry>Probe that fires when a block read is complete.
      arg0 and arg1 contain the fork and block numbers of the page.
      arg2, arg3, and arg4 contain the tablespace, database, and relation OIDs
      identifying the relation.
      arg5 is the ID of the backend which created the temporary relation for a
      local buffer, or <symbol>InvalidBackendId</symbol> (-1) for a shared buffer.
      arg6 is the number of bytes actually read, while arg7 is the number
      requested (if these are different it indicates trouble).</entry>
    </row>
    <row>
     <entry><literal>smgr-md-write-start</literal></entry>
     <entry><literal>(ForkNumber, BlockNumber, Oid, Oid, Oid, int)</literal></entry>
     <entry>Probe that fires when beginning to write a block to a relation.
      arg0 and arg1 contain the fork and block numbers of the page.
      arg2, arg3, and arg4 contain the tablespace, database, and relation OIDs
      identifying the relation.
      arg5 is the ID of the backend which created the temporary relation for a
      local buffer, or <symbol>InvalidBackendId</symbol> (-1) for a shared buffer.</entry>
    </row>
    <row>
     <entry><literal>smgr-md-write-done</literal></entry>
     <entry><literal>(ForkNumber, BlockNumber, Oid, Oid, Oid, int, int, int)</literal></entry>
     <entry>Probe that fires when a block write is complete.
      arg0 and arg1 contain the fork and block numbers of the page.
      arg2, arg3, and arg4 contain the tablespace, database, and relation OIDs
      identifying the relation.
      arg5 is the ID of the backend which created the temporary relation for a
      local buffer, or <symbol>InvalidBackendId</symbol> (-1) for a shared buffer.
      arg6 is the number of bytes actually written, while arg7 is the number
      requested (if these are different it indicates trouble).</entry>
    </row>
    <row>
     <entry><literal>sort-start</literal></entry>
     <entry><literal>(int, bool, int, int, bool)</literal></entry>
     <entry>Probe that fires when a sort operation is started.
      arg0 indicates heap, index or datum sort.
      arg1 is true for unique-value enforcement.
      arg2 is the number of key columns.
      arg3 is the number of kilobytes of work memory allowed.
      arg4 is true if random access to the sort result is required.</entry>
    </row>
    <row>
     <entry><literal>sort-done</literal></entry>
     <entry><literal>(bool, long)</literal></entry>
     <entry>Probe that fires when a sort is complete.
      arg0 is true for external sort, false for internal sort.
      arg1 is the number of disk blocks used for an external sort,
      or kilobytes of memory used for an internal sort.</entry>
    </row>
    <row>
     <entry><literal>lwlock-acquire</literal></entry>
     <entry><literal>(char *, int, LWLockMode)</literal></entry>
     <entry>Probe that fires when an LWLock has been acquired.
      arg0 is the LWLock's tranche.
      arg1 is the LWLock's offset within its tranche.
      arg2 is the requested lock mode, either exclusive or shared.</entry>
    </row>
    <row>
     <entry><literal>lwlock-release</literal></entry>
     <entry><literal>(char *, int)</literal></entry>
     <entry>Probe that fires when an LWLock has been released (but note
      that any released waiters have not yet been awakened).
      arg0 is the LWLock's tranche.
      arg1 is the LWLock's offset within its tranche.</entry>
    </row>
    <row>
     <entry><literal>lwlock-wait-start</literal></entry>
     <entry><literal>(char *, int, LWLockMode)</literal></entry>
     <entry>Probe that fires when an LWLock was not immediately available and
      a server process has begun to wait for the lock to become available.
      arg0 is the LWLock's tranche.
      arg1 is the LWLock's offset within its tranche.
      arg2 is the requested lock mode, either exclusive or shared.</entry>
    </row>
    <row>
     <entry><literal>lwlock-wait-done</literal></entry>
     <entry><literal>(char *, int, LWLockMode)</literal></entry>
     <entry>Probe that fires when a server process has been released from its
      wait for an LWLock (it does not actually have the lock yet).
      arg0 is the LWLock's tranche.
      arg1 is the LWLock's offset within its tranche.
      arg2 is the requested lock mode, either exclusive or shared.</entry>
    </row>
    <row>
     <entry><literal>lwlock-condacquire</literal></entry>
     <entry><literal>(char *, int, LWLockMode)</literal></entry>
     <entry>Probe that fires when an LWLock was successfully acquired when the
      caller specified no waiting.
      arg0 is the LWLock's tranche.
      arg1 is the LWLock's offset within its tranche.
      arg2 is the requested lock mode, either exclusive or shared.</entry>
    </row>
    <row>
     <entry><literal>lwlock-condacquire-fail</literal></entry>
     <entry><literal>(char *, int, LWLockMode)</literal></entry>
     <entry>Probe that fires when an LWLock was not successfully acquired when
      the caller specified no waiting.
      arg0 is the LWLock's tranche.
      arg1 is the LWLock's offset within its tranche.
      arg2 is the requested lock mode, either exclusive or shared.</entry>
    </row>
    <row>
     <entry><literal>lock-wait-start</literal></entry>
     <entry><literal>(unsigned int, unsigned int, unsigned int, unsigned int, unsigned int, LOCKMODE)</literal></entry>
     <entry>Probe that fires when a request for a heavyweight lock (lmgr lock)
      has begun to wait because the lock is not available.
      arg0 through arg3 are the tag fields identifying the object being
      locked.  arg4 indicates the type of object being locked.
      arg5 indicates the lock type being requested.</entry>
    </row>
    <row>
     <entry><literal>lock-wait-done</literal></entry>
     <entry><literal>(unsigned int, unsigned int, unsigned int, unsigned int, unsigned int, LOCKMODE)</literal></entry>
     <entry>Probe that fires when a request for a heavyweight lock (lmgr lock)
      has finished waiting (i.e., has acquired the lock).
      The arguments are the same as for <literal>lock-wait-start</literal>.</entry>
    </row>
    <row>
     <entry><literal>deadlock-found</literal></entry>
     <entry><literal>()</literal></entry>
     <entry>Probe that fires when a deadlock is found by the deadlock
      detector.</entry>
    </row>

   </tbody>
   </tgroup>
  </table>

 <table id="typedefs-table">
  <title>Defined Types Used in Probe Parameters</title>
  <tgroup cols="2">
   <thead>
    <row>
     <entry>Type</entry>
     <entry>Definition</entry>
    </row>
   </thead>

   <tbody>

    <row>
     <entry><type>LocalTransactionId</type></entry>
     <entry><type>unsigned int</type></entry>
    </row>
    <row>
     <entry><type>LWLockMode</type></entry>
     <entry><type>int</type></entry>
    </row>
    <row>
     <entry><type>LOCKMODE</type></entry>
     <entry><type>int</type></entry>
    </row>
    <row>
     <entry><type>BlockNumber</type></entry>
     <entry><type>unsigned int</type></entry>
    </row>
    <row>
     <entry><type>Oid</type></entry>
     <entry><type>unsigned int</type></entry>
    </row>
    <row>
     <entry><type>ForkNumber</type></entry>
     <entry><type>int</type></entry>
    </row>
    <row>
     <entry><type>bool</type></entry>
     <entry><type>char</type></entry>
    </row>

   </tbody>
   </tgroup>
  </table>


  </sect2>

  <sect2 id="using-trace-points">
   <title>Using Probes</title>

  <para>
   The example below shows a DTrace script for analyzing transaction
   counts in the system, as an alternative to snapshotting
   <structname>pg_stat_database</> before and after a performance test:
<programlisting>
#!/usr/sbin/dtrace -qs

postgresql$1:::transaction-start
{
      @start["Start"] = count();
      self->ts  = timestamp;
}

postgresql$1:::transaction-abort
{
      @abort["Abort"] = count();
}

postgresql$1:::transaction-commit
/self->ts/
{
      @commit["Commit"] = count();
      @time["Total time (ns)"] = sum(timestamp - self->ts);
      self->ts=0;
}
</programlisting>
   When executed, the example D script gives output such as:
<screen>
# ./txn_count.d `pgrep -n postgres` or ./txn_count.d &lt;PID&gt;
^C

Start                                          71
Commit                                         70
Total time (ns)                        2312105013
</screen>
  </para>

  <note>
   <para>
    SystemTap uses a different notation for trace scripts than DTrace does,
    even though the underlying trace points are compatible.  One point worth
    noting is that at this writing, SystemTap scripts must reference probe
    names using double underscores in place of hyphens.  This is expected to
    be fixed in future SystemTap releases.
   </para>
  </note>

  <para>
   You should remember that DTrace scripts need to be carefully written and
   debugged, otherwise the trace information collected might
   be meaningless. In most cases where problems are found it is the
   instrumentation that is at fault, not the underlying system. When
   discussing information found using dynamic tracing, be sure to enclose
   the script used to allow that too to be checked and discussed.
  </para>
  </sect2>

  <sect2 id="defining-trace-points">
   <title>Defining New Probes</title>

  <para>
   New probes can be defined within the code wherever the developer
   desires, though this will require a recompilation. Below are the steps
   for inserting new probes:
  </para>

  <procedure>
   <step>
    <para>
     Decide on probe names and data to be made available through the probes
    </para>
   </step>

   <step>
    <para>
     Add the probe definitions to <filename>src/backend/utils/probes.d</>
    </para>
   </step>

   <step>
    <para>
     Include <filename>pg_trace.h</> if it is not already present in the
     module(s) containing the probe points, and insert
     <literal>TRACE_POSTGRESQL</> probe macros at the desired locations
     in the source code
    </para>
   </step>

   <step>
    <para>
     Recompile and verify that the new probes are available
    </para>
   </step>
  </procedure>

  <formalpara>
   <title>Example:</title>
   <para>
    Here is an example of how you would add a probe to trace all new
    transactions by transaction ID.
   </para>
  </formalpara>

  <procedure>
   <step>
    <para>
     Decide that the probe will be named <literal>transaction-start</> and
     requires a parameter of type <type>LocalTransactionId</type>
    </para>
   </step>

   <step>
    <para>
     Add the probe definition to <filename>src/backend/utils/probes.d</>:
<programlisting>
probe transaction__start(LocalTransactionId);
</programlisting>
     Note the use of the double underline in the probe name. In a DTrace
     script using the probe, the double underline needs to be replaced with a
     hyphen, so <literal>transaction-start</> is the name to document for
     users.
    </para>
   </step>

   <step>
    <para>
     At compile time, <literal>transaction__start</> is converted to a macro
     called <literal>TRACE_POSTGRESQL_TRANSACTION_START</> (notice the
     underscores are single here), which is available by including
     <filename>pg_trace.h</>.  Add the macro call to the appropriate location
     in the source code.  In this case, it looks like the following:

<programlisting>
TRACE_POSTGRESQL_TRANSACTION_START(vxid.localTransactionId);
</programlisting>
    </para>
   </step>

   <step>
    <para>
     After recompiling and running the new binary, check that your newly added
     probe is available by executing the following DTrace command.  You
     should see similar output:
<screen>
# dtrace -ln transaction-start
   ID    PROVIDER          MODULE           FUNCTION NAME
18705 postgresql49878     postgres     StartTransactionCommand transaction-start
18755 postgresql49877     postgres     StartTransactionCommand transaction-start
18805 postgresql49876     postgres     StartTransactionCommand transaction-start
18855 postgresql49875     postgres     StartTransactionCommand transaction-start
18986 postgresql49873     postgres     StartTransactionCommand transaction-start
</screen>
    </para>
   </step>
  </procedure>

  <para>
   There are a few things to be careful about when adding trace macros
   to the C code:

   <itemizedlist>
    <listitem>
     <para>
      You should take care that the data types specified for a probe's
      parameters match the data types of the variables used in the macro.
      Otherwise, you will get compilation errors.
     </para>
    </listitem>


    <listitem>
     <para>
      On most platforms, if <productname>PostgreSQL</productname> is
      built with <option>--enable-dtrace</>, the arguments to a trace
      macro will be evaluated whenever control passes through the
      macro, <emphasis>even if no tracing is being done</>.  This is
      usually not worth worrying about if you are just reporting the
      values of a few local variables.  But beware of putting expensive
      function calls into the arguments.  If you need to do that,
      consider protecting the macro with a check to see if the trace
      is actually enabled:

<programlisting>
if (TRACE_POSTGRESQL_TRANSACTION_START_ENABLED())
    TRACE_POSTGRESQL_TRANSACTION_START(some_function(...));
</programlisting>

      Each trace macro has a corresponding <literal>ENABLED</> macro.
     </para>
    </listitem>
   </itemizedlist>

  </para>

  </sect2>

 </sect1>

</chapter><|MERGE_RESOLUTION|>--- conflicted
+++ resolved
@@ -1417,10 +1417,6 @@
     <row>
      <entry><structfield>sync_state</></entry>
      <entry><type>text</></entry>
-<<<<<<< HEAD
-     <entry>Synchronous state of this standby server. It is <literal>quorum</>
-     when standby is considered as a candidate of quorum commit.</entry>
-=======
      <entry>Synchronous state of this standby server.
        Possible values are:
        <itemizedlist>
@@ -1441,9 +1437,13 @@
            <literal>sync</>: This standby server is synchronous.
           </para>
          </listitem>
+         <listitem>
+         <para>
+          <literal>quorum</>: This standby is considered as a candidate of quorum commit.
+         </para>
+         </listitem>
        </itemizedlist>
      </entry>
->>>>>>> dfe530a0
     </row>
    </tbody>
    </tgroup>
